--- conflicted
+++ resolved
@@ -5,11 +5,8 @@
   </PropertyGroup>
   <ItemGroup>
     <None Remove="JsonFiles\ApiKey.json" />
-<<<<<<< HEAD
     <None Remove="JsonFiles\ApiUsage.json" />
-=======
     <None Remove="JsonFiles\EntriesCollectionWithRichTextField.json" />
->>>>>>> cf06b911
     <None Remove="JsonFiles\EntriesCollectionWithSelfreference.json" />
     <None Remove="JsonFiles\EnvironmentsCollection.json" />
     <None Remove="JsonFiles\SampleContentTypeFields.json" />
