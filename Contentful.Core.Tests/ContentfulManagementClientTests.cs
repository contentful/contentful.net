﻿using Contentful.Core.Configuration;
using Contentful.Core.Models;
using Contentful.Core.Models.Management;
using Newtonsoft.Json;
using Newtonsoft.Json.Serialization;
using System;
using System.Collections.Generic;
using System.Dynamic;
using System.IO;
using System.Linq;
using System.Net.Http;
using System.Reflection;
using System.Threading.Tasks;
using Xunit;

namespace Contentful.Core.Tests
{
    public class ContentfulManagementClientTests : ClientTestsBase
    {
        private ContentfulManagementClient _client;
        private FakeMessageHandler _handler;
        private HttpClient _httpClient;
        public ContentfulManagementClientTests()
        {
            _handler = new FakeMessageHandler();
            _httpClient = new HttpClient(_handler);
            _client = new ContentfulManagementClient(_httpClient, new ContentfulOptions()
            {
                DeliveryApiKey = "123",
                ManagementApiKey = "564",
                SpaceId = "666",
                UsePreviewApi = false
            });
        }

        [Fact]
        public async Task CreatingManagementClientAndMakingCallShouldSetHeadersCorrectly()
        {
            //Arrange
            _handler.Response = GetResponseFromFile(@"SampleAssetManagement.json");
            var userAgent = "";
            var authHeader = "";
            _handler.VerifyRequest = (HttpRequestMessage request) =>
            {
                userAgent = request.Headers.GetValues("X-Contentful-User-Agent").First();
                authHeader = request.Headers.GetValues("Authorization").First();
            };
            var version = typeof(ContentfulClientBase).GetTypeInfo().Assembly.GetCustomAttribute<AssemblyInformationalVersionAttribute>()
            .InformationalVersion;

            //Act
            await _client.GetAsset("sdf");

            //Assert
            Assert.Equal("Bearer 564", authHeader);
            Assert.StartsWith($"sdk contentful.csharp/{version}", userAgent);
        }
        
        [Fact]
        public async Task CreateContentTypeShouldSerializeRequestCorrectly()
        {
            //Arrange
            _handler.Response = new HttpResponseMessage() {
                Content = new StringContent("{}")
            };
            var contentType = new ContentType()
            {
                SystemProperties = new SystemProperties()
            };
            contentType.SystemProperties.Id = "123";
            contentType.Name = "Name";
            contentType.Fields = new List<Field>()
            {
                new Field()
                {
                    Name = "Field1",
                    Id = "field1",
                    @Type = "Symbol",
                    Required = true,
                    Localized = false,
                    Disabled = false,
                    Omitted = false
                },
                new Field()
                {
                    Name = "Field2",
                    Id = "field2",
                    @Type = "Location",
                    Required = false,
                    Localized = true,
                    Disabled = false,
                    Omitted = false
                },
                new Field()
                {
                    Name = "Field3",
                    Id = "field3",
                    @Type = "Text",
                    Required = false,
                    Localized = false,
                    Disabled = true,
                    Omitted = false,
                    Validations = new List<IFieldValidator>()
                    {
                        new SizeValidator(3,100)
                    }
                },
                new Field()
                {
                    Name = "Field4",
                    Id = "field4",
                    @Type = "Link",
                    Required = false,
                    Localized = false,
                    Disabled = false,
                    Omitted = false,
                    LinkType = "Asset"
                }
            };


            //Act
            var res = await _client.CreateOrUpdateContentType(contentType);

            //Assert
            Assert.Null(res.Name);
        }

        [Fact]
        public async Task EditorInterfaceShouldDeserializeCorrectly()
        {
            //Arrange
            _handler.Response = GetResponseFromFile(@"EditorInterface.json");

            //Act
            var res = await _client.GetEditorInterface("someid");

            //Assert
            Assert.Equal(7, res.Controls.Count);
            Assert.IsType<BooleanEditorInterfaceControlSettings>(res.Controls[4].Settings);
        }

        [Fact]
        public async Task CreateSpaceShouldCreateCorrectObject()
        {
            //Arrange
            _handler.Response = GetResponseFromFile(@"SampleSpace.json");
            var headerSet = false;
            var contentSet = "";
            _handler.VerificationBeforeSend = () =>
            {
            };
            _handler.VerifyRequest = async (HttpRequestMessage request) =>
            {
                contentSet = await (request.Content as StringContent).ReadAsStringAsync();
                headerSet = request.Headers.GetValues("X-Contentful-Organization").First() == "112";
            };

            //Act
            var res = await _client.CreateSpace("Spaceman", "en-US", "112");

            //Assert
            Assert.True(headerSet);
            Assert.Equal(@"{""name"":""Spaceman"",""defaultLocale"":""en-US""}", contentSet);
            Assert.Equal("Products", res.Name);
        }

        [Fact]
        public async Task UpdateSpaceShouldCreateCorrectObject()
        {
            //Arrange
            _handler.Response = GetResponseFromFile(@"SampleSpace.json");
            var headerSet = false;
            var contentSet = "";
            _handler.VerifyRequest = async (HttpRequestMessage request) =>
            {
                headerSet = request.Headers.GetValues("X-Contentful-Version").First() == "37";
                contentSet = await (request.Content as StringContent).ReadAsStringAsync();
            };

            //Act
            var res = await _client.UpdateSpaceName("spaceId", "Spacemaster", 37, "333");

            //Assert
            Assert.True(headerSet);
            Assert.Equal(@"{""name"":""Spacemaster""}", contentSet);
            Assert.Equal("Products", res.Name);
        }

        [Theory]
        [InlineData("123")]
        [InlineData("54")]
        [InlineData("345")]
        public async Task DeletingASpaceShouldCallCorrectUrl(string id)
        {
            //Arrange
            _handler.Response = new HttpResponseMessage();
            var requestUrl = "";
            var requestMethod = HttpMethod.Trace;
            _handler.VerifyRequest = (HttpRequestMessage request) =>
            {
                requestMethod = request.Method;
                requestUrl = request.RequestUri.ToString();
            };

            //Act
            await _client.DeleteSpace(id);

            //Assert
            Assert.Equal(HttpMethod.Delete, requestMethod);
            Assert.Equal($"https://api.contentful.com/spaces/{id}", requestUrl);
        }

        [Fact]
        public async Task GetContentTypesShouldDeserializeCorrectly()
        {
            //Arrange
            _handler.Response = GetResponseFromFile(@"ContenttypesCollectionManagement.json");
            //Act
            var res = await _client.GetContentTypes();

            //Assert
            Assert.Equal(4, res.Count());
            Assert.Equal("someName", res.First().Name);
            Assert.Equal(8, (res.First().Fields.First().Validations.First() as SizeValidator).Max);
        }

        [Fact]
        public async Task CreateOrUpdateContentTypeShouldThrowIfNoIdSet()
        {
            //Arrange
            var contentType = new ContentType()
            {
                Name = "Barbossa"
            };
            //Act
            var ex = await Assert.ThrowsAsync<ArgumentException>(async () => await _client.CreateOrUpdateContentType(contentType));

            //Assert
            Assert.Equal($"The id of the content type must be set.{Environment.NewLine}Parameter name: contentType", ex.Message);
        }

        [Fact]
        public async Task CreateOrUpdateContentTypeShouldCreateCorrectObject()
        {
            //Arrange
            var contentType = new ContentType()
            {
                Name = "Barbossa",
                SystemProperties = new SystemProperties()
            };
            contentType.SystemProperties.Id = "323";
            _handler.Response = GetResponseFromFile(@"SampleContentType.json");

            var versionHeader = "";
            var contentSet = "";
            _handler.VerifyRequest = async (HttpRequestMessage request) =>
            {
                contentSet = await (request.Content as StringContent).ReadAsStringAsync();
                versionHeader = request.Headers.GetValues("X-Contentful-Version").First();
            };

            //Act
            var res = await _client.CreateOrUpdateContentType(contentType, version: 22);

            //Assert
            Assert.Equal("22", versionHeader);
            Assert.Contains(@"""name"":""Barbossa""", contentSet);
        }

        [Fact]
        public async Task GetContentTypeShouldSerializeCorrectly()
        {
            //Arrange
            _handler.Response = GetResponseFromFile(@"SampleContentType.json");

            //Act
            var res = await _client.GetContentType("someid");

            //Assert
            Assert.Equal("Product", res.Name);
            Assert.Equal("productName", res.DisplayField);
            Assert.Equal(12, res.Fields.Count);
            Assert.True(res.Fields[0].Localized);
            Assert.Equal("Description", res.Fields[2].Name);
            Assert.Equal("Link", res.Fields[4].Items.Type);

        }

        [Fact]
        public async Task GetContentTypeShouldThrowForEmptyId()
        {
            //Arrange
            _handler.Response = GetResponseFromFile(@"SampleContentType.json");

            //Act
            var res = await Assert.ThrowsAsync<ArgumentException>(async () => await _client.GetContentType(""));

            //Assert
            Assert.Equal("contentTypeId", res.Message);
        }

        [Theory]
        [InlineData("777")]
        [InlineData("456")]
        [InlineData("666")]
        public async Task DeletingAContentTypeShouldCallCorrectUrl(string id)
        {
            //Arrange
            _handler.Response = new HttpResponseMessage();
            var requestUrl = "";
            var requestMethod = HttpMethod.Trace;
            _handler.VerifyRequest = (HttpRequestMessage request) =>
            {
                requestMethod = request.Method;
                requestUrl = request.RequestUri.ToString();
            };

            //Act
            await _client.DeleteContentType(id);

            //Assert
            Assert.Equal(HttpMethod.Delete, requestMethod);
            Assert.Equal($"https://api.contentful.com/spaces/666/content_types/{id}", requestUrl);
        }

        [Fact]
        public async Task ActivatingContentTypeShouldThrowForEmptyId()
        {
            //Arrange
            
            //Act
            var ex = await Assert.ThrowsAsync<ArgumentException>(async () => await _client.ActivateContentType("", 34));

            //Assert
            Assert.Equal("contentTypeId", ex.Message);
        }

        [Fact]
        public async Task ActivatingContentTypeShouldCallCorrectUrl()
        {
            //Arrange
            _handler.Response = GetResponseFromFile(@"SampleContentType.json");

            var versionHeader = "";
            var requestUrl = "";
            var requestMethod = HttpMethod.Trace;
            _handler.VerifyRequest = (HttpRequestMessage request) =>
            {
                requestMethod = request.Method;
                requestUrl = request.RequestUri.ToString();
                versionHeader = request.Headers.GetValues("X-Contentful-Version").First();
            };

            //Act
            var res = await _client.ActivateContentType("758", 345);

            //Assert
            Assert.Equal(HttpMethod.Put, requestMethod);
            Assert.Equal($"https://api.contentful.com/spaces/666/content_types/758/published", requestUrl);
            Assert.Equal("345", versionHeader);
        }

        [Fact]
        public async Task DeactivatingContentTypeShouldThrowForEmptyId()
        {
            //Arrange

            //Act
            var ex = await Assert.ThrowsAsync<ArgumentException>(async () => await _client.DeactivateContentType(""));

            //Assert
            Assert.Equal("contentTypeId", ex.Message);
        }

        [Fact]
        public async Task DeactivatingContentTypeShouldCallCorrectUrl()
        {
            //Arrange
            _handler.Response = GetResponseFromFile(@"SampleContentType.json");

            var requestUrl = "";
            var requestMethod = HttpMethod.Trace;

            _handler.VerifyRequest = (HttpRequestMessage request) =>
            {
                requestMethod = request.Method;
                requestUrl = request.RequestUri.ToString();
            };

            //Act
            await _client.DeactivateContentType("324");

            //Assert
            Assert.Equal(HttpMethod.Delete, requestMethod);
            Assert.Equal($"https://api.contentful.com/spaces/666/content_types/324/published", requestUrl);
        }

        [Fact]
        public async Task GetActivatedContentTypesShouldSerializeCorrectly()
        {
            //Arrange
            _handler.Response = GetResponseFromFile(@"ContenttypesCollectionManagement.json");
            var requestUrl = "";

            _handler.VerifyRequest = (HttpRequestMessage request) =>
            {
                requestUrl = request.RequestUri.ToString();
            };

            //Act
            var res = await _client.GetActivatedContentTypes();

            //Assert
            Assert.Equal(4, res.Count());
            Assert.Equal($"https://api.contentful.com/spaces/666/public/content_types", requestUrl);
            Assert.Equal("someName", res.First().Name);
            Assert.Equal(8, (res.First().Fields.First().Validations.First() as SizeValidator).Max);
        }

        [Fact]
        public async Task GetEditorInterfaceShouldThrowForEmptyId()
        {
            //Arrange

            //Act
            var ex = await Assert.ThrowsAsync<ArgumentException>(async () => await _client.GetEditorInterface(""));
            //Assert
            Assert.Equal("contentTypeId", ex.Message);
        }

        [Fact]
        public async Task GetEditorInterfaceShouldReturnCorrectObject()
        {
            //Arrange
            _handler.Response = GetResponseFromFile(@"EditorInterface.json");

            //Act
            var res = await _client.GetEditorInterface("23");
            //Assert
            Assert.Equal(7, res.Controls.Count);
            Assert.IsType<BooleanEditorInterfaceControlSettings>(res.Controls[4].Settings);
            Assert.IsType<RatingEditorInterfaceControlSettings>(res.Controls[5].Settings);
            Assert.Equal(7, (res.Controls[5].Settings as RatingEditorInterfaceControlSettings).NumberOfStars);
            Assert.Equal("How many do you likez?", res.Controls[5].Settings.HelpText);
            Assert.IsType<DatePickerEditorInterfaceControlSettings>(res.Controls[6].Settings);
            Assert.Equal(EditorInterfaceDateFormat.time, (res.Controls[6].Settings as DatePickerEditorInterfaceControlSettings).DateFormat);

        }

        [Fact]
        public async Task UpdateEditorInterfaceShouldThrowForEmptyId()
        {
            //Arrange
            var editorInterface = new EditorInterface();
            //Act
            var ex = await Assert.ThrowsAsync<ArgumentException>(async () => await _client.UpdateEditorInterface(editorInterface, "", 6));
            //Assert
            Assert.Equal("contentTypeId", ex.Message);
        }

        [Fact]
        public async Task UpdateEditorInterfaceShouldCallCorrectUrl()
        {
            //Arrange
            var editorInterface = new EditorInterface()
            {
                Controls = new List<EditorInterfaceControl>()
            {
                new EditorInterfaceControl()
                {
                    FieldId = "field1",
                    WidgetId = SystemWidgetIds.SingleLine
                },
                new EditorInterfaceControl()
                {
                    FieldId = "field2",
                    WidgetId = SystemWidgetIds.Boolean,
                    Settings = new BooleanEditorInterfaceControlSettings()
                    {
                        HelpText = "Help me here!",
                        TrueLabel = "Truthy",
                        FalseLabel = "Falsy"
                    }
                }
            }
            };
            var versionHeader = "";
            var contentSet = "";
            var requestUrl = "";
            _handler.VerifyRequest = async (HttpRequestMessage request) =>
            {
                versionHeader = request.Headers.GetValues("X-Contentful-Version").First();
                requestUrl = request.RequestUri.ToString();
                contentSet = await (request.Content as StringContent).ReadAsStringAsync();
            };
            _handler.Response = GetResponseFromFile(@"EditorInterface.json");

            //Act
            var res = await _client.UpdateEditorInterface(editorInterface, "123", 16);

            //Assert
            Assert.Equal("16", versionHeader);
            Assert.Equal("https://api.contentful.com/spaces/666/content_types/123/editor_interface", requestUrl);
            Assert.Equal(@"{""controls"":[{""fieldId"":""field1"",""widgetId"":""singleLine""},{""fieldId"":""field2"",""widgetId"":""boolean"",""settings"":{""trueLabel"":""Truthy"",""falseLabel"":""Falsy"",""helpText"":""Help me here!""}}]}", contentSet);
        }

        [Fact]
        public async Task EditorInterfaceShouldSerializeCorrectly()
        {
            //Arrange
            var editorInterface = new EditorInterface()
            {
                Controls = new List<EditorInterfaceControl>()
            {
                new EditorInterfaceControl()
                {
                    FieldId = "field1",
                    WidgetId = SystemWidgetIds.SingleLine
                },
                new EditorInterfaceControl()
                {
                    FieldId = "field2",
                    WidgetId = SystemWidgetIds.Boolean,
                    Settings = new BooleanEditorInterfaceControlSettings()
                    {
                        HelpText = "Help me here!",
                        TrueLabel = "Truthy",
                        FalseLabel = "Falsy"
                    }
                }
            }
            };
            _handler.Response = GetResponseFromFile(@"EditorInterface.json");

            //Act
            var res = await _client.UpdateEditorInterface(editorInterface, "123", 1);

            //Assert
            Assert.Equal(7, res.Controls.Count);
            Assert.IsType<BooleanEditorInterfaceControlSettings>(res.Controls[4].Settings);
        }

        [Fact]
        public async Task GetEntriesCollectionShouldSerializeIntoCorrectCollection()
        {
            //Arrange
            _handler.Response = GetResponseFromFile(@"EntriesCollectionManagement.json");

            //Act
            var res = await _client.GetEntriesCollection<Entry<dynamic>>();

            //Assert
            Assert.Equal(8, res.Total);
            Assert.Equal(100, res.Limit);
            Assert.Equal(0, res.Skip);
            Assert.Equal(8, res.Items.Count());
            Assert.Equal("Somethi", res.First().Fields.field1["en-US"].ToString());
            Assert.Equal(DateTime.Parse("2016-11-23T09:40:56.857Z").ToUniversalTime(), res.First().SystemProperties.CreatedAt);
            Assert.Equal("testagain", res.First().SystemProperties.ContentType.SystemProperties.Id);
            Assert.Equal(1, res.First().SystemProperties.PublishedCounter);
        }

        [Fact]
        public async Task GetEntriesForLocaleShouldSerializeIntoCorrectCollection()
        {
            //Arrange
            _handler.Response = GetResponseFromFile(@"EntriesCollectionManagement.json");

            //Act
            var res = await _client.GetEntriesForLocale<TestNested>(null, "en-US");

            //Assert
            Assert.Equal(8, res.Total);
            Assert.Equal(100, res.Limit);
            Assert.Equal(0, res.Skip);
            Assert.Equal(8, res.Items.Count());
            Assert.Equal("Somethi", res.First().Field1);
        }

        [Fact]
        public async Task GetEntriesCollectionShouldSerializeIntoCorrectCollectionWithCustomTypes()
        {
            //Arrange
            _handler.Response = GetResponseFromFile(@"EntriesCollectionManagement.json");

            //Act
            var res = await _client.GetEntriesCollection<ManagementEntry>();

            //Assert
            Assert.Equal(8, res.Total);
            Assert.Equal(100, res.Limit);
            Assert.Equal(0, res.Skip);
            Assert.Equal(8, res.Items.Count());
            Assert.Equal("Somethi", res.First().Field1["en-US"].ToString());
            Assert.Equal(DateTime.Parse("2016-11-23T09:40:56.857Z").ToUniversalTime(), res.First().Sys.CreatedAt);
            Assert.Equal("testagain", res.First().Sys.ContentType.SystemProperties.Id);
            Assert.Equal(1, res.First().Sys.PublishedCounter);
        }

        [Fact]
        public async Task CreateOrUpdateEntryShouldThrowIfIdIsNotSet()
        {
            //Arrange
            var entry = new Entry<dynamic>()
            {
                SystemProperties = new SystemProperties()
            };
            //Act
            var ex = await Assert.ThrowsAsync<ArgumentException>(async () => await _client.CreateOrUpdateEntry(entry, contentTypeId: "Hwoarang"));
            //Assert
            Assert.Equal("The id of the entry must be set.", ex.Message);
        }

        [Fact]
        public async Task CreateOrUpdateEntryShouldAddCorrectContentTypeHeader()
        {
            //Arrange
            var entry = new Entry<dynamic>()
            {
                SystemProperties = new SystemProperties()
            };
            entry.SystemProperties.Id = "123";
            var contentTypeHeader = "";
            _handler.VerifyRequest = (HttpRequestMessage request) =>
            {
                contentTypeHeader = request.Headers.GetValues("X-Contentful-Content-Type").First();
            };
            _handler.Response = GetResponseFromFile(@"SampleEntryManagement.json");

            //Act
            var res = await _client.CreateOrUpdateEntry(entry, contentTypeId: "Eddie Gordo");
            //Assert
            Assert.Equal("Eddie Gordo", contentTypeHeader);
        }

        [Fact]
        public async Task CreateOrUpdateEntryShouldNotAddContentTypeHeaderIfNotSet()
        {
            //Arrange
            var entry = new Entry<dynamic>()
            {
                SystemProperties = new SystemProperties()
            };
            entry.SystemProperties.Id = "123";
            IEnumerable<string> contentTypeHeader = new List<string>();
            _handler.VerificationBeforeSend = () =>
            {
                _httpClient.DefaultRequestHeaders.TryGetValues("X-Contentful-Content-Type", out contentTypeHeader);
            };
            _handler.Response = GetResponseFromFile(@"SampleEntryManagement.json");
            //Act
            var res = await _client.CreateOrUpdateEntry(entry, version: 7);
            //Assert
            Assert.Null(contentTypeHeader);
        }

        [Fact]
        public async Task CreateOrUpdateEntryShouldCallCorrectUrlWithData()
        {
            //Arrange
            var entry = new Entry<dynamic>()
            {
                SystemProperties = new SystemProperties()
            };
            entry.SystemProperties.Id = "532";
            entry.Fields = new ExpandoObject();
            entry.Fields.field34 = new Dictionary<string, string>()
            {
                { "en-US", "banana" }
            };
            var contentTypeHeader = "";
            var contentSet = "";
            var requestUrl = "";
            var versionHeader = "";
            _handler.VerifyRequest = async (HttpRequestMessage request) =>
            {
                contentTypeHeader = request.Headers.GetValues("X-Contentful-Content-Type").First();
                versionHeader = request.Headers.GetValues("X-Contentful-Version").First();
                requestUrl = request.RequestUri.ToString();
                contentSet = await (request.Content as StringContent).ReadAsStringAsync();
            };
            _handler.Response = GetResponseFromFile(@"SampleEntryManagement.json");

            //Act
            var res = await _client.CreateOrUpdateEntry(entry, contentTypeId: "Bryan Fury", version: 45);
            //Assert
            Assert.Equal("Bryan Fury", contentTypeHeader);
            Assert.Equal("45", versionHeader);
            Assert.Equal("https://api.contentful.com/spaces/666/entries/532", requestUrl);
            Assert.Contains(@"""field34"":{""en-US"":""banana""}", contentSet);
        }

        [Fact]
        public async Task CreateOrUpdateEntryShouldCallCorrectUrlWithDataForCustomType()
        {
            //Arrange
            var entry = new ManagementEntry
            {
                Field34 = new Dictionary<string, string>()
            {
                { "en-US", "banana" }
            }
            };
            var contentTypeHeader = "";
            var contentSet = "";
            var requestUrl = "";
            var versionHeader = "";
            _handler.VerifyRequest = async (HttpRequestMessage request) =>
            {
                contentTypeHeader = request.Headers.GetValues("X-Contentful-Content-Type").First();
                versionHeader = request.Headers.GetValues("X-Contentful-Version").First();
                requestUrl = request.RequestUri.ToString();
                contentSet = await (request.Content as StringContent).ReadAsStringAsync();
            };
            _handler.Response = GetResponseFromFile(@"SampleEntryManagement.json");

            //Act
            var res = await _client.CreateOrUpdateEntry(entry, "532", contentTypeId: "Bryan Fury", version: 45);
            //Assert
            Assert.Equal("Bryan Fury", contentTypeHeader);
            Assert.Equal("45", versionHeader);
            Assert.Equal("https://api.contentful.com/spaces/666/entries/532", requestUrl);
            Assert.Contains(@"""field34"":{""en-US"":""banana""}", contentSet);
        }

        [Fact]
        public async Task UpdateEntryForLocaleShouldSetValuesCorrectly()
        {
            //Arrange
            var entry = new TestNested
            {
                Field1 = "Benko"
            };
            _handler.Responses.Enqueue(GetResponseFromFile(@"SampleEntryManagement.json"));
            _handler.Responses.Enqueue(GetResponseFromFile(@"SampleContentTypeFields.json"));
            _handler.Responses.Enqueue(GetResponseFromFile(@"SampleEntryManagement.json"));
            var contentSet = "";

            _handler.VerifyRequest = async (HttpRequestMessage request) =>
            {
                contentSet = await (request.Content as StringContent).ReadAsStringAsync();
            };

            //Act
            var res = await _client.UpdateEntryForLocale(entry, "532", locale: "en-US");
            //Assert

            Assert.Contains(@"""field1"":{""en-US"":""Benko""}", contentSet);
        }

        [Fact]
        public async Task CreateEntryForLocaleShouldSetValuesCorrectly()
        {
            //Arrange
            var entry = new TestNested
            {
                Field1 = "Fischer"
            };
            _handler.Responses.Enqueue(GetResponseFromFile(@"SampleEntryManagement.json"));
            var contentSet = "";

            _handler.VerifyRequest = async (HttpRequestMessage request) =>
            {
                contentSet = await (request.Content as StringContent).ReadAsStringAsync();
            };

            //Act
            var res = await _client.CreateEntryForLocale(entry, "532", "contentType", locale: "sv-SE");
            //Assert

            Assert.Contains(@"""field1"":{""sv-SE"":""Fischer""}", contentSet);
        }

        [Fact]
        public async Task CreateEntryForLocaleShouldSetCorrectContentTypeHeader()
        {
            //Arrange
            var entry = new TestNested
            {
                Field1 = "Fischer"
            };
            _handler.Responses.Enqueue(GetResponseFromFile(@"SampleEntryManagement.json"));
            var contentTypeHeader = "";

            _handler.VerifyRequest = (HttpRequestMessage request) =>
            {
                contentTypeHeader = request.Headers.GetValues("X-Contentful-Content-Type").First();
            };


            //Act
            var res = await _client.CreateEntryForLocale(entry, "532", "contentType", locale: "sv-SE");
            //Assert

            Assert.Contains("contentType", contentTypeHeader);
        }

        [Fact]
        public async Task CreateEntryForLocaleShouldSetValuesCorrectlyWhenNoLocaleIsSpecified()
        {
            //Arrange
            var entry = new TestNested
            {
                Field1 = "Alekhine"
            };
            _handler.Responses.Enqueue(GetResponseFromFile(@"LocalesCollection.json"));
            _handler.Responses.Enqueue(GetResponseFromFile(@"SampleEntryManagement.json"));
            var contentSet = "";

            _handler.VerifyRequest = async (HttpRequestMessage request) =>
            {
                contentSet = await (request.Content as StringContent).ReadAsStringAsync();
            };

            //Act
            var res = await _client.CreateEntryForLocale(entry, "532", "contentType");
            //Assert

            Assert.Contains(@"""field1"":{""en-US"":""Alekhine""}", contentSet);
        }

        [Fact]
        public async Task UpdateEntryForLocaleShouldSetValuesCorrectlyWhenNoLocaleIsSpecified()
        {
            //Arrange
            var entry = new TestNested
            {
                Field1 = "Benko"
            };
            _handler.Responses.Enqueue(GetResponseFromFile(@"SampleEntryManagement.json"));
            _handler.Responses.Enqueue(GetResponseFromFile(@"SampleContentTypeFields.json"));
            _handler.Responses.Enqueue(GetResponseFromFile(@"LocalesCollection.json"));
            _handler.Responses.Enqueue(GetResponseFromFile(@"SampleEntryManagement.json"));
            var contentSet = "";

            _handler.VerifyRequest = async (HttpRequestMessage request) =>
            {
                contentSet = await (request.Content as StringContent).ReadAsStringAsync();
            };

            //Act
            var res = await _client.UpdateEntryForLocale(entry, "532");
            //Assert

            Assert.Contains(@"""field1"":{""en-US"":""Benko""}", contentSet);
        }

        [Fact]
        public async Task UpdateEntryForLocaleShouldSetValuesCorrectlyWithFieldsNotPresentInEntry()
        {
            //Arrange
            var entry = new TestNested
            {
                Field1 = "Benko",
                NewField = "This is new!"
            };
            _handler.Responses.Enqueue(GetResponseFromFile(@"SampleEntryManagement.json"));
            _handler.Responses.Enqueue(GetResponseFromFile(@"SampleContentTypeFields.json"));
            _handler.Responses.Enqueue(GetResponseFromFile(@"LocalesCollection.json"));
            _handler.Responses.Enqueue(GetResponseFromFile(@"SampleEntryManagement.json"));
            var contentSet = "";

            _handler.VerifyRequest = async (HttpRequestMessage request) =>
            {
                contentSet = await (request.Content as StringContent).ReadAsStringAsync();
            };

            //Act
            var res = await _client.UpdateEntryForLocale(entry, "532");
            //Assert

            Assert.Contains(@"""field1"":{""en-US"":""Benko""}", contentSet);
            Assert.Contains(@"""newField"":{""en-US"":""This is new!""}", contentSet);
        }

        [Fact]
        public async Task CreateEntryShouldCallCorrectUrlWithData()
        {
            //Arrange
            var entry = new Entry<dynamic>
            {
                Fields = new ExpandoObject()
            };
            entry.Fields.field34 = new Dictionary<string, string>()
            {
                { "en-US", "bapple" }
            };
            var contentTypeHeader = "";
            var contentSet = "";
            var requestUrl = "";
            _handler.VerifyRequest = async (HttpRequestMessage request) =>
            {
                requestUrl = request.RequestUri.ToString();
                contentSet = await (request.Content as StringContent).ReadAsStringAsync();
                contentTypeHeader = request.Headers.GetValues("X-Contentful-Content-Type").First();
            };
            _handler.Response = GetResponseFromFile(@"SampleEntryManagement.json");

            //Act
            var res = await _client.CreateEntry(entry, contentTypeId: "Ling Xiaoyu");
            //Assert
            Assert.Equal("Ling Xiaoyu", contentTypeHeader);
            Assert.Equal("https://api.contentful.com/spaces/666/entries", requestUrl);
            Assert.Contains(@"""field34"":{""en-US"":""bapple""}", contentSet);
        }

        [Fact]
        public async Task CreateEntryWithCustomTypeShouldCallCorrectUrlWithData()
        {
            //Arrange
            var entry = new ManagementEntry()
            {
                Field34 = new Dictionary<string, string>()
                {
                    { "en-US", "bapple" }
                }
            };
            var contentTypeHeader = "";
            var contentSet = "";
            var requestUrl = "";
            _handler.VerifyRequest = async (HttpRequestMessage request) =>
            {
                requestUrl = request.RequestUri.ToString();
                contentSet = await (request.Content as StringContent).ReadAsStringAsync();
                contentTypeHeader = request.Headers.GetValues("X-Contentful-Content-Type").First();
            };
            _handler.Response = GetResponseFromFile(@"SampleEntryManagement.json");

            //Act
            var res = await _client.CreateEntry(entry, contentTypeId: "Ling Xiaoyu");
            //Assert
            Assert.Equal("Ling Xiaoyu", contentTypeHeader);
            Assert.Equal("https://api.contentful.com/spaces/666/entries", requestUrl);
            Assert.Contains(@"""field34"":{""en-US"":""bapple""}", contentSet);
        }

        [Fact]
        public async Task CreateEntryShouldThrowIfContentTypeIsNotSet()
        {
            //Arrange
            var entry = new Entry<dynamic>();

            //Act
            var ex = await Assert.ThrowsAsync<ArgumentException>(async () => await _client.CreateEntry(entry, contentTypeId: ""));
            //Assert
            Assert.Equal($"The content type id must be set.{Environment.NewLine}Parameter name: contentTypeId", ex.Message);
        }

        [Fact]
        public async Task GetEntryShouldThrowIfIdIsNotSet()
        {
            //Arrange

            //Act
            var ex = await Assert.ThrowsAsync<ArgumentException>(async () => await _client.GetEntry(""));
            //Assert
            Assert.Equal("entryId", ex.Message);
        }

        [Fact]
        public async Task GetEntryShouldReturnCorrectObject()
        {
            //Arrange
            _handler.Response = GetResponseFromFile(@"SampleEntryManagement.json");

            //Act
            var res = await _client.GetEntry("43");
            //Assert
            Assert.Equal("42BwcCt4TeeskG0eq8S2CQ", res.SystemProperties.Id);
            Assert.Equal("Somethi", res.Fields.field1["en-US"].ToString());
        }

        [Theory]
        [InlineData("777")]
        [InlineData("456")]
        [InlineData("666")]
        public async Task DeletingAnEntryShouldCallCorrectUrl(string id)
        {
            //Arrange
            _handler.Response = new HttpResponseMessage();
            var requestUrl = "";
            var versionHeader = "";
            var requestMethod = HttpMethod.Trace;
            _handler.VerifyRequest = (HttpRequestMessage request) =>
            {
                requestMethod = request.Method;
                requestUrl = request.RequestUri.ToString();
                versionHeader = request.Headers.GetValues("X-Contentful-Version").First();
            };

            //Act
            await _client.DeleteEntry(id, 32);

            //Assert
            Assert.Equal(HttpMethod.Delete, requestMethod);
            Assert.Equal("32", versionHeader);
            Assert.Equal($"https://api.contentful.com/spaces/666/entries/{id}", requestUrl);
        }

        [Theory]
        [InlineData("777")]
        [InlineData("abc")]
        [InlineData("666")]
        public async Task PublishingAnEntryShouldCallCorrectUrl(string id)
        {
            //Arrange
            _handler.Response = new HttpResponseMessage();
            var requestUrl = "";
            var versionHeader = "";
            var requestMethod = HttpMethod.Trace;
            _handler.VerifyRequest = (HttpRequestMessage request) =>
            {
                requestMethod = request.Method;
                requestUrl = request.RequestUri.ToString();
                versionHeader = request.Headers.GetValues("X-Contentful-Version").First();
            };
            _handler.Response = GetResponseFromFile(@"SampleEntryManagement.json");

            //Act
            await _client.PublishEntry(id, 23);

            //Assert
            Assert.Equal(HttpMethod.Put, requestMethod);
            Assert.Equal("23", versionHeader);
            Assert.Equal($"https://api.contentful.com/spaces/666/entries/{id}/published", requestUrl);
        }

        [Theory]
        [InlineData("777")]
        [InlineData("abc")]
        [InlineData("666")]
        public async Task UnpublishingAnEntryShouldCallCorrectUrl(string id)
        {
            //Arrange
            _handler.Response = new HttpResponseMessage();
            var requestUrl = "";
            var versionHeader = "";
            var requestMethod = HttpMethod.Trace;
            _handler.VerifyRequest = (HttpRequestMessage request) =>
            {
                requestMethod = request.Method;
                requestUrl = request.RequestUri.ToString();
                versionHeader = request.Headers.GetValues("X-Contentful-Version").First();
            };
            _handler.Response = GetResponseFromFile(@"SampleEntryManagement.json");

            //Act
            await _client.PublishEntry(id, 23);

            //Assert
            Assert.Equal(HttpMethod.Put, requestMethod);
            Assert.Equal("23", versionHeader);
            Assert.Equal($"https://api.contentful.com/spaces/666/entries/{id}/published", requestUrl);
        }

        [Theory]
        [InlineData("777")]
        [InlineData("abc")]
        [InlineData("666")]
        public async Task ArchivingAnEntryShouldCallCorrectUrl(string id)
        {
            //Arrange
            _handler.Response = new HttpResponseMessage();
            var requestUrl = "";
            var versionHeader = "";
            var requestMethod = HttpMethod.Trace;
            _handler.VerifyRequest = (HttpRequestMessage request) =>
            {
                requestMethod = request.Method;
                requestUrl = request.RequestUri.ToString();
                versionHeader = request.Headers.GetValues("X-Contentful-Version").First();
            };

            _handler.Response = GetResponseFromFile(@"SampleEntryManagement.json");

            //Act
            await _client.ArchiveEntry(id, 78);

            //Assert
            Assert.Equal(HttpMethod.Put, requestMethod);
            Assert.Equal("78", versionHeader);
            Assert.Equal($"https://api.contentful.com/spaces/666/entries/{id}/archived", requestUrl);
        }

        [Theory]
        [InlineData("777")]
        [InlineData("abc")]
        [InlineData("666")]
        public async Task UnarchivingAnEntryShouldCallCorrectUrl(string id)
        {
            //Arrange
            _handler.Response = new HttpResponseMessage();
            var requestUrl = "";
            var versionHeader = "";
            var requestMethod = HttpMethod.Trace;
            _handler.VerifyRequest = (HttpRequestMessage request) =>
            {
                requestMethod = request.Method;
                requestUrl = request.RequestUri.ToString();
                versionHeader = request.Headers.GetValues("X-Contentful-Version").First();
            };
            _handler.Response = GetResponseFromFile(@"SampleEntryManagement.json");

            //Act
            await _client.UnarchiveEntry(id, 67);

            //Assert
            Assert.Equal(HttpMethod.Delete, requestMethod);
            Assert.Equal("67", versionHeader);
            Assert.Equal($"https://api.contentful.com/spaces/666/entries/{id}/archived", requestUrl);
        }

        [Fact]
        public async Task GetAllAssetsShouldReturnCorrectCollection()
        {
            //Arrange
            _handler.Response = GetResponseFromFile(@"AssetsCollectionManagement.json");

            //Act
            var res = await _client.GetAssetsCollection();

            //Assert
            Assert.Equal(7, res.Count());
            Assert.Equal(7, res.Total);
            Assert.Equal("Ernest Hemingway (1950)", res.First().Title["en-US"]);
            Assert.Equal(2290561, res.First().Files["en-US"].Details.Size);
            Assert.Equal(2940, res.First().Files["en-US"].Details.Image.Width);
            Assert.Equal("Alice in Wonderland", res.Last().Title["en-US"]);
        }

        [Theory]
        [InlineData("?fields.title=bam")]
        [InlineData("?fields.description[exists]=false")]
        [InlineData("?order=sys.createdAt")]
        public async Task GetAllAssetsWithQueryShouldCallCorrectUrl(string query)
        {
            //Arrange
            _handler.Response = GetResponseFromFile(@"AssetsCollectionManagement.json");

            var requestUrl = "";
            _handler.VerifyRequest = (HttpRequestMessage request) =>
            {
                requestUrl = request.RequestUri.ToString();
            };

            //Act
            var res = await _client.GetAssetsCollection(query);

            //Assert
            Assert.Equal(7, res.Count());
            Assert.Equal(7, res.Total);
            Assert.Equal("Ernest Hemingway (1950)", res.First().Title["en-US"]);
            Assert.Equal(2290561, res.First().Files["en-US"].Details.Size);
            Assert.Equal(2940, res.First().Files["en-US"].Details.Image.Width);
            Assert.Equal("Alice in Wonderland", res.Last().Title["en-US"]);
            Assert.Equal($"https://api.contentful.com/spaces/666/assets/{query}", requestUrl);
        }

        [Fact]
        public async Task CreateAssetShouldThrowIfIdNotSet()
        {
            //Arrange
            var asset = new ManagementAsset()
            {
                Title = new Dictionary<string, string>()
            };
            asset.Title["en-US"] = "Burton Green";

            //Act
            var ex = await Assert.ThrowsAsync<ArgumentException>(async () => await _client.CreateOrUpdateAsset(asset));
            //Assert
            Assert.Equal("The id of the asset must be set.", ex.Message);
        }

        [Fact]
        public async Task CreateOrUpdateAssetShouldCallCorrectUrlWithCorrectData()
        {
            //Arrange
            var asset = new ManagementAsset()
            {
                Title = new Dictionary<string, string>()
            };
            asset.Title["en-US"] = "Burton Green";
            asset.SystemProperties = new SystemProperties()
            {
                Id = "424"
            };
            _handler.Response = GetResponseFromFile(@"SampleAssetManagement.json");
            var requestUrl = "";
            var contentSet = "";
            var requestMethod = HttpMethod.Trace;
            _handler.VerifyRequest = async (HttpRequestMessage request) =>
            {
                contentSet = await (request.Content as StringContent).ReadAsStringAsync();
                requestMethod = request.Method;
                requestUrl = request.RequestUri.ToString();
            };

            //Act
            var res = await _client.CreateOrUpdateAsset(asset);
            //Assert
            Assert.Equal(HttpMethod.Put, requestMethod);
            Assert.Contains(@"""en-US"":""Burton Green""", contentSet);
            Assert.Equal("https://api.contentful.com/spaces/666/assets/424", requestUrl);
        }

        [Fact]
        public async Task CreateAssetShouldCallCorrectUrlWithCorrectData()
        {
            //Arrange
            var asset = new ManagementAsset()
            {
                Title = new Dictionary<string, string>()
            };
            asset.Title["en-US"] = "Burton Green";
            asset.SystemProperties = new SystemProperties()
            {
                Id = "424"
            };
            _handler.Response = GetResponseFromFile(@"SampleAssetManagement.json");
            var requestUrl = "";
            var contentSet = "";
            var requestMethod = HttpMethod.Trace;
            _handler.VerifyRequest = async (HttpRequestMessage request) =>
            {
                contentSet = await (request.Content as StringContent).ReadAsStringAsync();
                requestMethod = request.Method;
                requestUrl = request.RequestUri.ToString();
            };

            //Act
            var res = await _client.CreateAsset(asset);
            //Assert
            Assert.Equal(HttpMethod.Post, requestMethod);
            Assert.Contains(@"""en-US"":""Burton Green""", contentSet);
            Assert.Equal("https://api.contentful.com/spaces/666/assets", requestUrl);
        }

        [Fact]
        public async Task CreateAssetShouldSetVersionHeaderCorrectly()
        {
            //Arrange
            var asset = new ManagementAsset()
            {
                Title = new Dictionary<string, string>()
            };
            asset.Title["en-US"] = "Burton Green";
            asset.SystemProperties = new SystemProperties()
            {
                Id = "424"
            };
            _handler.Response = GetResponseFromFile(@"SampleAssetManagement.json");
            var versionHeader = "";
            _handler.VerifyRequest = (HttpRequestMessage request) =>
            {
                versionHeader = request.Headers.GetValues("X-Contentful-Version").First();
            };

            //Act
            var res = await _client.CreateOrUpdateAsset(asset, version: 234);
            //Assert
            Assert.Equal("234", versionHeader);
        }

        [Fact]
        public async Task GetAllPublishedAssetsShouldReturnCorrectCollection()
        {
            //Arrange
            _handler.Response = GetResponseFromFile(@"AssetsCollectionManagement.json");

            //Act
            var res = await _client.GetPublishedAssetsCollection();

            //Assert
            Assert.Equal(7, res.Count());
            Assert.Equal(7, res.Total);
            Assert.Equal("Ernest Hemingway (1950)", res.First().Title["en-US"]);
            Assert.Equal(2290561, res.First().Files["en-US"].Details.Size);
            Assert.Equal(2940, res.First().Files["en-US"].Details.Image.Width);
            Assert.Equal("Alice in Wonderland", res.Last().Title["en-US"]);
        }

        [Fact]
        public async Task GetAssetShouldThrowIfNoIdSet()
        {
            //Arrange
            _handler.Response = GetResponseFromFile(@"SampleAssetManagement.json");

            //Act
            var ex = await Assert.ThrowsAsync<ArgumentException>(async () => await _client.GetAsset(""));

            //Assert
            Assert.Equal("assetId", ex.Message);
        }

        [Fact]
        public async Task GetAssetShouldReturnCorrectItem()
        {
            //Arrange
            _handler.Response = GetResponseFromFile(@"SampleAssetManagement.json");

            //Act
            var res = await _client.GetAsset("234");

            //Assert
            Assert.Equal("Ernest Hemingway (1950)", res.Title["en-US"]);
            Assert.Equal("Hemingway in the cabin of his boat Pilar, off the coast of Cuba", res.Description["en-US"]);
        }

        [Theory]
        [InlineData("7HG7")]
        [InlineData("asf")]
        [InlineData("666")]
        public async Task DeletingAnAssetShouldCallCorrectUrl(string id)
        {
            //Arrange
            _handler.Response = new HttpResponseMessage();
            var requestUrl = "";
            var versionHeader = "";
            var requestMethod = HttpMethod.Trace;
            _handler.VerifyRequest = (HttpRequestMessage request) =>
            {
                requestMethod = request.Method;
                requestUrl = request.RequestUri.ToString();
                versionHeader = request.Headers.GetValues("X-Contentful-Version").First();
            };

            //Act
            await _client.DeleteAsset(id, 86);

            //Assert
            Assert.Equal(HttpMethod.Delete, requestMethod);
            Assert.Equal("86", versionHeader);
            Assert.Equal($"https://api.contentful.com/spaces/666/assets/{id}", requestUrl);
        }

        [Theory]
        [InlineData("7HG7", "en-US")]
        [InlineData("asf", "sv")]
        [InlineData("g3445g", "cucumber")]
        public async Task ProcessingAnAssetShouldCallCorrectUrl(string id, string locale)
        {
            //Arrange
            _handler.Response = new HttpResponseMessage();
            var requestUrl = "";
            var versionHeader = "";
            var requestMethod = HttpMethod.Trace;
            _handler.VerifyRequest = (HttpRequestMessage request) =>
            {
                requestMethod = request.Method;
                requestUrl = request.RequestUri.ToString();
                versionHeader = request.Headers.GetValues("X-Contentful-Version").First();
            };

            //Act
            await _client.ProcessAsset(id, 25, locale);

            //Assert
            Assert.Equal(HttpMethod.Put, requestMethod);
            Assert.Equal("25", versionHeader);
            Assert.Equal($"https://api.contentful.com/spaces/666/assets/{id}/files/{locale}/process", requestUrl);
        }

        [Fact]
        public async Task ProcessingAsseToCompletionShouldReturnCorrectAsset()
        {
            //Arrange
            _handler.Responses.Enqueue(new HttpResponseMessage());
            _handler.Responses.Enqueue(GetResponseFromFile(@"SampleAssetManagementUnprocessed.json"));
            _handler.Responses.Enqueue(GetResponseFromFile(@"SampleAssetManagementUnprocessed.json"));
            _handler.Responses.Enqueue(GetResponseFromFile(@"SampleAssetManagement.json"));
            
            //Act
            var res = await _client.ProcessAssetUntilCompleted("123", 3, "en-US");

            //Assert
            Assert.NotNull(res);
            Assert.Equal("Ernest Hemingway (1950)", res.Title["en-US"]);
            Assert.Equal("Hemingway in the cabin of his boat Pilar, off the coast of Cuba", res.Description["en-US"]);
        }

        [Fact]
        public async Task ProcessingAssetToCompletionShouldFailAfterTimeout()
        {
            //Arrange
            _handler.Responses.Enqueue(new HttpResponseMessage());
            _handler.Responses.Enqueue(GetResponseFromFile(@"SampleAssetManagementUnprocessed.json"));
            _handler.Responses.Enqueue(GetResponseFromFile(@"SampleAssetManagementUnprocessed.json"));
            _handler.Responses.Enqueue(GetResponseFromFile(@"SampleAssetManagement.json"));
            //Act
            var ex = await Assert.ThrowsAsync<TimeoutException>(async () => await _client.ProcessAssetUntilCompleted("123", 3, "en-US", 300));

            //Assert
            Assert.Equal("The processing of the asset did not finish in a timely manner. Max delay of 300 reached.", ex.Message);
        }

        [Theory]
        [InlineData("7HG7")]
        [InlineData("asf")]
        [InlineData("666")]
        public async Task PublishingAnAssetShouldCallCorrectUrl(string id)
        {
            //Arrange
            _handler.Response = GetResponseFromFile(@"SampleAssetManagement.json");
            var requestUrl = "";
            var versionHeader = "";
            var requestMethod = HttpMethod.Trace;
            _handler.VerifyRequest = (HttpRequestMessage request) =>
            {
                requestMethod = request.Method;
                requestUrl = request.RequestUri.ToString();
                versionHeader = request.Headers.GetValues("X-Contentful-Version").First();
            };

            //Act
            await _client.PublishAsset(id, 23);

            //Assert
            Assert.Equal(HttpMethod.Put, requestMethod);
            Assert.Equal("23", versionHeader);
            Assert.Equal($"https://api.contentful.com/spaces/666/assets/{id}/published", requestUrl);
        }

        [Theory]
        [InlineData("7HG7")]
        [InlineData("ab45")]
        [InlineData("666")]
        public async Task UnpublishingAnAssetShouldCallCorrectUrl(string id)
        {
            //Arrange
            _handler.Response = GetResponseFromFile(@"SampleAssetManagement.json");
            var requestUrl = "";
            var versionHeader = "";
            var requestMethod = HttpMethod.Trace;
            _handler.VerifyRequest = (HttpRequestMessage request) =>
            {
                requestMethod = request.Method;
                requestUrl = request.RequestUri.ToString();
                versionHeader = request.Headers.GetValues("X-Contentful-Version").First();
            };

            //Act
            await _client.UnpublishAsset(id, 38);

            //Assert
            Assert.Equal(HttpMethod.Delete, requestMethod);
            Assert.Equal("38", versionHeader);
            Assert.Equal($"https://api.contentful.com/spaces/666/assets/{id}/published", requestUrl);
        }

        [Theory]
        [InlineData("asg")]
        [InlineData("435")]
        [InlineData("785685fgh")]
        public async Task ArchivingAnAssetShouldCallCorrectUrl(string id)
        {
            //Arrange
            _handler.Response = GetResponseFromFile(@"SampleAssetManagement.json");
            var requestUrl = "";
            var versionHeader = "";
            var requestMethod = HttpMethod.Trace;
            _handler.VerifyRequest = (HttpRequestMessage request) =>
            {
                requestMethod = request.Method;
                requestUrl = request.RequestUri.ToString();
                versionHeader = request.Headers.GetValues("X-Contentful-Version").First();
            };

            //Act
            await _client.ArchiveAsset(id, 23);

            //Assert
            Assert.Equal(HttpMethod.Put, requestMethod);
            Assert.Equal("23", versionHeader);
            Assert.Equal($"https://api.contentful.com/spaces/666/assets/{id}/archived", requestUrl);
        }

        [Theory]
        [InlineData("57y43hr")]
        [InlineData("346w")]
        [InlineData("babt3")]
        public async Task UnarchivingAnAssetShouldCallCorrectUrl(string id)
        {
            //Arrange
            _handler.Response = GetResponseFromFile(@"SampleAssetManagement.json");
            var requestUrl = "";
            var versionHeader = "";
            var requestMethod = HttpMethod.Trace;
            _handler.VerifyRequest = (HttpRequestMessage request) =>
            {
                requestMethod = request.Method;
                requestUrl = request.RequestUri.ToString();
                versionHeader = request.Headers.GetValues("X-Contentful-Version").First();
            };

            //Act
            await _client.UnarchiveAsset(id, 89);

            //Assert
            Assert.Equal(HttpMethod.Delete, requestMethod);
            Assert.Equal("89", versionHeader);
            Assert.Equal($"https://api.contentful.com/spaces/666/assets/{id}/archived", requestUrl);
        }

        [Fact]
        public async Task GetAllLocalesShouldReturnCorrectCollection()
        {
            //Arrange
            _handler.Response = GetResponseFromFile(@"LocalesCollection.json");

            //Act
            var res = await _client.GetLocalesCollection();

            //Assert
            Assert.Equal(1, res.Count());
            Assert.Equal(1, res.Total);
            Assert.Equal("U.S. English", res.First().Name);
            Assert.Equal("en-US", res.First().Code);
            Assert.True(res.First().Default);
            Assert.Null(res.First().FallbackCode);
        }

        [Fact]
        public async Task CreateLocaleShouldCreateCorrectObject()
        {
            //Arrange
            _handler.Response = GetResponseFromFile(@"SampleLocale.json");
            var locale = new Locale()
            {
                Name = "Unintelligible English",
                FallbackCode = "sv-SE",
                Optional = true,
                Code = "en-UI"
            };
            var contentSet = "";
            _handler.VerifyRequest = async (HttpRequestMessage request) =>
            {
                contentSet = await (request.Content as StringContent).ReadAsStringAsync();
            };

            //Act
            var res = await _client.CreateLocale(locale);

            //Assert
            Assert.Equal(@"{""code"":""en-UI"",""contentDeliveryApi"":false,""contentManagementApi"":false,""fallbackCode"":""sv-SE"",""name"":""Unintelligible English"",""optional"":true}", contentSet);
        }

        [Theory]
        [InlineData("")]
        [InlineData(null)]
        public async Task GetLocaleShouldThrowWhenIdIsNotSet(string id)
        {
            //Arrange
            _handler.Response = GetResponseFromFile(@"SampleLocale.json");

            //Act
            var ex = await Assert.ThrowsAsync<ArgumentException>(async () => await _client.GetLocale(id));

            //Assert
            Assert.Equal("The localeId must be set.", ex.Message);
        }

        [Fact]
        public async Task GetLocaleShouldReturnCorrectObject()
        {
            //Arrange
            _handler.Response = GetResponseFromFile(@"SampleLocale.json");

            //Act
            var res = await _client.GetLocale("art");

            //Assert
            Assert.Equal("U.S. English", res.Name);
            Assert.Equal("en-US", res.Code);
        }

        [Theory]
        [InlineData("asg")]
        [InlineData("21345")]
        [InlineData("hgf633f")]
        public async Task DeletingLocaleShouldCallCorrectUrl(string id)
        {
            //Arrange
            var requestUrl = "";
            var requestMethod = HttpMethod.Trace;
            _handler.Response = new HttpResponseMessage();
            _handler.VerifyRequest = (HttpRequestMessage request) =>
            {
                requestMethod = request.Method;
                requestUrl = request.RequestUri.ToString();
            };


            //Act
            await _client.DeleteLocale(id);

            //Assert
            Assert.Equal(HttpMethod.Delete, requestMethod);
            Assert.Equal($"https://api.contentful.com/spaces/666/locales/{id}", requestUrl);
        }

        [Fact]
        public async Task GetAllWebhooksShouldDeserializeCorrectly()
        {
            //Arrange
            _handler.Response = GetResponseFromFile(@"WebhookCollection.json");

            //Act
            var res = await _client.GetWebhooksCollection();

            //Assert
            Assert.Equal(1, res.Total);
            Assert.Equal(1, res.Count());
            Assert.Equal("Testhook", res.First().Name);
            Assert.Equal(2, res.First().Filters.Count);
            Assert.IsType(typeof(EqualsConstraint), res.First().Filters.First());
            Assert.IsType(typeof(InConstraint), (res.First().Filters.Last() as NotConstraint).ConstraintToInvert);
            Assert.Equal("https://robertlinde.se/", res.First().Url);
        }

        [Fact]
        public async Task CreateWebhookShouldCallCorrectUrlWithData()
        {
            //Arrange
            _handler.Response = GetResponseFromFile(@"SampleWebHook.json");

            var webhook = new Webhook()
            {
                Name = "Some hook",
                Url = "https://www.cracked.com/",
                HttpBasicPassword = "Tepes",
                HttpBasicUsername = "Vlad",
                Topics = new List<string>()
            {
                "Entry.create",
                "Asset.publish"
            }
            };
            var contentSet = "";
            var url = "";
            var method = HttpMethod.Trace;
            _handler.VerifyRequest = async (HttpRequestMessage request) =>
            {
                method = request.Method;
                url = request.RequestUri.ToString();
                contentSet = await (request.Content as StringContent).ReadAsStringAsync();
            };

            //Act
            var res = await _client.CreateWebhook(webhook);

            //Assert
            Assert.Equal(HttpMethod.Post, method);
            Assert.Equal("https://api.contentful.com/spaces/666/webhook_definitions", url);
            Assert.Contains(@"""name"":""Some hook""", contentSet);
            Assert.Contains(@"""url"":""https://www.cracked.com/""", contentSet);
            Assert.Contains(@"""httpBasicUsername"":""Vlad""", contentSet);
            Assert.Contains(@"""httpBasicPassword"":""Tepes""", contentSet);
            Assert.Contains(@"""Entry.create""", contentSet);
            Assert.Contains(@"""Asset.publish""", contentSet);
            Assert.DoesNotContain(@"""transformation""", contentSet);
        }

        [Theory]
        [InlineData("")]
        [InlineData(null)]
        public async Task CreateOrUpdateWebhookShouldThrowIfNoIdSet(string id)
        {
            //Arrange
            var webHook = new Webhook()
            {
                SystemProperties = new SystemProperties()
            };
            webHook.SystemProperties.Id = id;

            //Act
            var ex = await Assert.ThrowsAsync<ArgumentException>(async () => await _client.CreateOrUpdateWebhook(webHook));

            //Assert
            Assert.Equal("The id of the webhook must be set.", ex.Message);
        }

        [Theory]
        [InlineData("2354")]
        [InlineData("33")]
        [InlineData("vadfb#¤123")]
        public async Task CreateOrUpdateWebhookShouldCallCorrectUrlWithData(string id)
        {
            //Arrange
            _handler.Response = GetResponseFromFile(@"SampleWebHook.json");

            var webhook = new Webhook()
            {
                SystemProperties = new SystemProperties()
            };
            webhook.SystemProperties.Id = id;
            webhook.Name = "Bingo";
            webhook.Url = "http://www.imdb.com/name/nm0001159/";
            webhook.HttpBasicPassword = "Caligula";
            webhook.HttpBasicUsername = "Emperor";
            webhook.Topics = new List<string>()
            {
                "Asset.create",
                "Entry.*"
            };
            var contentSet = "";
            var url = "";
            var method = HttpMethod.Trace;
            _handler.VerifyRequest = async (HttpRequestMessage request) =>
            {
                method = request.Method;
                url = request.RequestUri.ToString();
                contentSet = await (request.Content as StringContent).ReadAsStringAsync();
            };

            //Act
            var res = await _client.CreateOrUpdateWebhook(webhook);

            //Assert
            Assert.Equal(HttpMethod.Put, method);
            Assert.Equal($"https://api.contentful.com/spaces/666/webhook_definitions/{id}", url);
            Assert.Contains(@"""name"":""Bingo""", contentSet);
            Assert.Contains(@"""url"":""http://www.imdb.com/name/nm0001159/""", contentSet);
            Assert.Contains(@"""httpBasicUsername"":""Emperor""", contentSet);
            Assert.Contains(@"""httpBasicPassword"":""Caligula""", contentSet);
            Assert.Contains(@"""Asset.create""", contentSet);
            Assert.Contains(@"""Entry.*""", contentSet);
            Assert.DoesNotContain(@"""transformation""", contentSet);
        }

        [Theory]
        [InlineData("654")]
        [InlineData("123")]
        [InlineData("bill")]
        public async Task CreateOrUpdateWebhookShouldCallCorrectUrlWithDataAndTransformation(string id)
        {
            //Arrange
            _handler.Response = GetResponseFromFile(@"SampleWebHook.json");

            var webhook = new Webhook()
            {
                SystemProperties = new SystemProperties()
            };
            webhook.SystemProperties.Id = id;
            webhook.Name = "Canabanana";
            webhook.Url = "http://www.imdb.com/name/nm0000549/";
            webhook.HttpBasicPassword = "Roger";
            webhook.HttpBasicUsername = "Wilco";
            webhook.Topics = new List<string>()
            {
                "Asset.create",
                "Entry.*"
            };

            var transform = new WebhookTransformation
            {
                Body = new { SomeStuff = "hello!" },
                ContentType = TransformationContentTypes.ContentfulManagementPlusJsonAndCharset,
                Method = HttpMethods.PUT
            };

            webhook.Transformation = transform;

            var contentSet = "";
            var url = "";
            var method = HttpMethod.Trace;
            _handler.VerifyRequest = async (HttpRequestMessage request) =>
            {
                method = request.Method;
                url = request.RequestUri.ToString();
                contentSet = await (request.Content as StringContent).ReadAsStringAsync();
            };

            //Act
            var res = await _client.CreateOrUpdateWebhook(webhook);

            //Assert
            Assert.Equal(HttpMethod.Put, method);
            Assert.Equal($"https://api.contentful.com/spaces/666/webhook_definitions/{id}", url);
            Assert.Contains(@"""name"":""Canabanana""", contentSet);
            Assert.Contains(@"""url"":""http://www.imdb.com/name/nm0000549/""", contentSet);
            Assert.Contains(@"""httpBasicUsername"":""Wilco""", contentSet);
            Assert.Contains(@"""httpBasicPassword"":""Roger""", contentSet);
            Assert.Contains(@"""Asset.create""", contentSet);
            Assert.Contains(@"""Entry.*""", contentSet);
            Assert.Contains(@"""transformation""", contentSet);
            Assert.Contains(@"""contentType""", contentSet);
            Assert.Contains(@"""application/vnd.contentful.management.v1+json; charset=utf-8""", contentSet);
        }

        [Theory]
        [InlineData("")]
        [InlineData(null)]
        public async Task GetWebhookShouldThrowIfNoIdSet(string id)
        {
            //Arrange


            //Act
            var ex = await Assert.ThrowsAsync<ArgumentException>(async () => await _client.GetWebhook(id));

            //Assert
            Assert.Equal($"The id of the webhook must be set.{Environment.NewLine}Parameter name: webhookId", ex.Message);
        }

        [Fact]
        public async Task GetWebhookShouldReturnCorrectObject()
        {
            //Arrange
            _handler.Response = GetResponseFromFile(@"SampleWebHook.json");

            //Act
            var res = await _client.GetWebhook("ertg");

            //Assert
            Assert.Equal("Testhook", res.Name);
            Assert.Equal("https://robertlinde.se/", res.Url);
            Assert.Collection(res.Topics, 
                (t) => Assert.Equal("Asset.archive", t),
                (t) => Assert.Equal("Asset.unarchive", t),
                (t) => Assert.Equal("ContentType.create", t),
                (t) => Assert.Equal("ContentType.save", t),
                (t) => Assert.Equal("Entry.publish", t),
                (t) => Assert.Equal("Entry.unpublish", t));
            Assert.Collection(res.Filters,
                (f) => Assert.IsType(typeof(EqualsConstraint), f),
                (f) => Assert.IsType(typeof(InConstraint),(f as NotConstraint).ConstraintToInvert)
                );
            Assert.Collection(res.Headers, (h) => { Assert.Equal("bob", h.Key); Assert.Equal("uncle", h.Value); });
        }

        [Theory]
        [InlineData("346")]
        [InlineData("yw345")]
        [InlineData("xcb345af")]
        public async Task DeletingWebhookShouldCallCorrectUrl(string id)
        {
            //Arrange
            var requestUrl = "";
            var requestMethod = HttpMethod.Trace;
            _handler.Response = new HttpResponseMessage();
            _handler.VerifyRequest = (HttpRequestMessage request) =>
            {
                requestMethod = request.Method;
                requestUrl = request.RequestUri.ToString();
            };

            //Act
            await _client.DeleteWebhook(id);

            //Assert
            Assert.Equal(HttpMethod.Delete, requestMethod);
            Assert.Equal($"https://api.contentful.com/spaces/666/webhook_definitions/{id}", requestUrl);
        }

        [Fact]
        public async Task WebhookCallDetailsShouldDeserializeCorrectly()
        {
            //Arrange
            _handler.Response = GetResponseFromFile(@"WebhookCallDetails.json");
            //Act
            var res = await _client.GetWebhookCallDetails("b", "s");

            //Assert
            Assert.Equal("unarchive", res.EventType);
            Assert.Equal("close", res.Response.Headers["connection"]);
        }

        [Theory]
        [InlineData("")]
        [InlineData(null)]
        public async Task WebhookCallDetailShouldThrowForWebHookIdNotSet(string id)
        {
            //Arrange
            _handler.Response = GetResponseFromFile(@"WebhookCallDetails.json");

            //Act
            var ex = await Assert.ThrowsAsync<ArgumentException>(async () => await _client.GetWebhookCallDetails("some", id));

            //Assert
            Assert.Equal($"The id of the webhook must be set.{Environment.NewLine}Parameter name: webhookId", ex.Message);
        }

        [Theory]
        [InlineData("")]
        [InlineData(null)]
        public async Task WebhookCallDetailShouldThrowForWebHookCallIdNotSet(string id)
        {
            //Arrange
            _handler.Response = GetResponseFromFile(@"WebhookCallDetails.json");

            //Act
            var ex = await Assert.ThrowsAsync<ArgumentException>(async () => await _client.GetWebhookCallDetails(id, "some"));

            //Assert
            Assert.Equal($"The id of the webhook call must be set.{Environment.NewLine}Parameter name: callId", ex.Message);
        }

        [Theory]
        [InlineData("")]
        [InlineData(null)]
        public async Task WebhookCallDetailsShouldThrowForIdNotSet(string id)
        {
            //Arrange
            _handler.Response = GetResponseFromFile(@"WebhookCallDetailsCollection.json");

            //Act
            var ex = await Assert.ThrowsAsync<ArgumentException>(async () => await _client.GetWebhookCallDetailsCollection(id));

            //Assert
            Assert.Equal($"The id of the webhook must be set.{Environment.NewLine}Parameter name: webhookId", ex.Message);
        }

        [Fact]
        public async Task WebhookCallDetailsCollectionShouldReturnCorrectObject()
        {
            //Arrange
            _handler.Response = GetResponseFromFile(@"WebhookCallDetailsCollection.json");

            //Act
            var res = await _client.GetWebhookCallDetailsCollection("aaf");

            //Assert
            Assert.Equal(2, res.Total);
            Assert.Equal(2, res.Count());
            Assert.Equal(403, res.First().StatusCode);
        }

        [Theory]
        [InlineData("")]
        [InlineData(null)]
        public async Task WebhookHealthShouldThrowForIdNotSet(string id)
        {
            //Arrange
            _handler.Response = GetResponseFromFile(@"WebhookHealth.json");

            //Act
            var ex = await Assert.ThrowsAsync<ArgumentException>(async () => await _client.GetWebhookHealth(id));

            //Assert
            Assert.Equal($"The id of the webhook must be set.{Environment.NewLine}Parameter name: webhookId", ex.Message);
        }

        [Fact]
        public async Task WebhookHealthShouldReturnCorrectObject()
        {
            //Arrange
            _handler.Response = GetResponseFromFile(@"WebhookHealth.json");

            //Act
            var res = await _client.GetWebhookHealth("aaf");

            //Assert
            Assert.Equal(2, res.TotalCalls);
            Assert.Equal(0, res.TotalHealthy);
        }

        [Fact]
        public void ConstraintsShouldSerializeCorrectly()
        {
            //Arrange
            var policy = new Policy()
            {
                Effect = "allow",
                Actions = new List<string>()
            {
                "create",
                "delete"
            },
                Constraint =
                new AndConstraint()
                {
                    new EqualsConstraint()
                    {
                        Property = "sys.type",
                        ValueToEqual = "Entry"
                    },
                    new EqualsConstraint()
                    {
                        Property = "sys.createdBy.sys.id",
                        ValueToEqual = "User.current()"
                    },
                    new NotConstraint()
                    {
                        ConstraintToInvert = new EqualsConstraint()
                        {
                            Property = "sys.contentType.sys.id",
                            ValueToEqual = "123"
                        }
                    }
            }
            };

            //Act
            var output = JsonConvert.SerializeObject(policy, new JsonSerializerSettings
            {
                ContractResolver = new CamelCasePropertyNamesContractResolver()
            });

            //Assert
            Assert.Equal(@"{""effect"":""allow"",""actions"":[""create"",""delete""],""constraint"":{""and"":[{""equals"":[{""doc"":""sys.type""},""Entry""]},{""equals"":[{""doc"":""sys.createdBy.sys.id""},""User.current()""]},{""not"":{""equals"":[{""doc"":""sys.contentType.sys.id""},""123""]}}]}}", output);
        }

        [Fact]
        public async Task RoleShouldDeserializeCorrectly()
        {
            //Arrange
            _handler.Response = GetResponseFromFile(@"SampleRole.json");

            //Act
            var res = await _client.GetRole("123");

            //Assert
            Assert.Equal("Developer", res.Name);
            Assert.Equal("sys.type", ((res.Policies[1].Constraint as AndConstraint)[0] as EqualsConstraint).Property);
            Assert.Equal("Asset", ((res.Policies[1].Constraint as AndConstraint)[0] as EqualsConstraint).ValueToEqual);
        }

        [Fact]
        public async Task RoleShouldSerializeCorrectly()
        {
            //Arrange
            var role = new Role();
            _handler.Response = GetResponseFromFile(@"SampleRole.json");


            role.Name = "test";
            role.Description = "desc";
            role.Permissions = new ContentfulPermissions()
            {
                ContentDelivery = new List<string>() { "all" },
                ContentModel = new List<string>() { "read" },
                Settings = new List<string>() { "read", "manage" }
            };
            role.Policies = new List<Policy>
            {
                new Policy()
                {
                    Effect = "allow",
                    Actions = new List<string>()
                {
                    "read",
                    "create",
                    "update"
                },
                    Constraint = new AndConstraint()
                {
                    new EqualsConstraint()
                    {
                        Property = "sys.type",
                        ValueToEqual = "Entry"
                    }
                }
                }
            };

            //Act
            var res = await _client.CreateRole(role);

            //Assert
            Assert.Equal("Developer", res.Name);
            Assert.Equal("sys.type", ((res.Policies[1].Constraint as AndConstraint)[0] as EqualsConstraint).Property);
            Assert.Equal("Asset", ((res.Policies[1].Constraint as AndConstraint)[0] as EqualsConstraint).ValueToEqual);
        }

        [Fact]
        public async Task RolesCollectionShouldDeserializeCorrectly()
        {
            //Arrange
            _handler.Response = GetResponseFromFile(@"SampleRolesCollection.json");

            //Act
            var res = await _client.GetAllRoles();

            //Assert
            Assert.Equal(7, res.Total);
            Assert.Equal("Author", res.First().Name);
            Assert.Equal("create", res.First().Policies.First().Actions[0]);
            Assert.Equal("Translator 1", res.ElementAt(4).Name);
            Assert.Equal("Entry", ((res.ElementAt(4).Policies.First().Constraint as AndConstraint).First() as EqualsConstraint).ValueToEqual);
        }

        [Fact]
        public async Task CreateRoleShouldCallCorrectUrlWithData()
        {
            //Arrange
            _handler.Response = GetResponseFromFile(@"SampleRole.json");

            var role = new Role()
            {
                Name = "Da role",
                Description = "Descriptive stuff",
                Permissions = new ContentfulPermissions()
                {
                    ContentDelivery = new List<string>()
                {
                    "all"
                },
                    ContentModel = new List<string>()
                {
                    "read"
                },
                    Settings = new List<string>()
                {
                    "read",
                    "manage"
                }
                }
            };
            var contentSet = "";
            var url = "";
            var method = HttpMethod.Trace;
            _handler.VerifyRequest = async (HttpRequestMessage request) =>
            {
                method = request.Method;
                url = request.RequestUri.ToString();
                contentSet = await (request.Content as StringContent).ReadAsStringAsync();
            };

            //Act
            var res = await _client.CreateRole(role);

            //Assert
            Assert.Equal(HttpMethod.Post, method);
            Assert.Equal("https://api.contentful.com/spaces/666/roles", url);
            Assert.Contains(@"""name"":""Da role""", contentSet);
            Assert.Contains(@"""description"":""Descriptive stuff""", contentSet);
            Assert.Contains(@"""ContentDelivery"":""all""", contentSet);
            Assert.Contains(@"""ContentModel"":[""read""]", contentSet);
            Assert.Contains(@"""Settings"":[""read"",""manage""]", contentSet);
        }

        [Theory]
        [InlineData("")]
        [InlineData(null)]
        public async Task UpdateRoleShouldThrowForIdNotSet(string id)
        {
            //Arrange
            _handler.Response = GetResponseFromFile(@"SampleRole.json");
            var role = new Role()
            {
                SystemProperties = new SystemProperties()
            };
            role.SystemProperties.Id = id;
            
            //Act
            var ex = await Assert.ThrowsAsync<ArgumentException>(async () => await _client.UpdateRole(role));

            //Assert
            Assert.Equal("The id of the role must be set.", ex.Message);
        }

        [Theory]
        [InlineData("agsdg455")]
        [InlineData("324")]
        [InlineData("bcvb")]
        public async Task UpdateRoleShouldCallCorrectUrlWithData(string id)
        {
            //Arrange
            _handler.Response = GetResponseFromFile(@"SampleRole.json");

            var role = new Role()
            {
                SystemProperties = new SystemProperties()
                {
                    Id = id
                },
                Name = "Rolemodel",
                Description = "Merry christmas!",
                Permissions = new ContentfulPermissions()
                {
                    ContentDelivery = new List<string>()
                {
                    "read","delete"
                },
                    ContentModel = new List<string>()
                {
                    "all"
                },
                    Settings = new List<string>()
                {
                    "read",
                    "manage"
                }
                }
            };
            var contentSet = "";
            var url = "";
            var method = HttpMethod.Trace;
            _handler.VerifyRequest = async (HttpRequestMessage request) =>
            {
                method = request.Method;
                url = request.RequestUri.ToString();
                contentSet = await (request.Content as StringContent).ReadAsStringAsync();
            };

            //Act
            var res = await _client.UpdateRole(role);

            //Assert
            Assert.Equal(HttpMethod.Put, method);
            Assert.Equal($"https://api.contentful.com/spaces/666/roles/{id}", url);
            Assert.Contains(@"""name"":""Rolemodel""", contentSet);
            Assert.Contains(@"""description"":""Merry christmas!""", contentSet);
            Assert.Contains(@"""ContentModel"":""all""", contentSet);
            Assert.Contains(@"""ContentDelivery"":[""read"",""delete""]", contentSet);
            Assert.Contains(@"""Settings"":[""read"",""manage""]", contentSet);
        }

        [Theory]
        [InlineData("09hfdh4-34")]
        [InlineData("643")]
        [InlineData("fdgs34")]
        public async Task DeletingRoleShouldCallCorrectUrl(string id)
        {
            //Arrange
            var requestUrl = "";
            var requestMethod = HttpMethod.Trace;
            _handler.Response = new HttpResponseMessage();
            _handler.VerifyRequest = (HttpRequestMessage request) =>
            {
                requestMethod = request.Method;
                requestUrl = request.RequestUri.ToString();
            };

            //Act
            await _client.DeleteRole(id);

            //Assert
            Assert.Equal(HttpMethod.Delete, requestMethod);
            Assert.Equal($"https://api.contentful.com/spaces/666/roles/{id}", requestUrl);
        }

        [Fact]
        public async Task SnapshotsShouldDeserializeCorrectly()
        {
            //Arrange
            _handler.Response = GetResponseFromFile(@"SnapshotsCollection.json");

            //Act
            var res = await _client.GetAllSnapshotsForEntry("123");

            //Assert
            Assert.Equal("Seven Tips From Ernest Hemingway on How to Write Fiction", res.First().Fields["title"]["en-US"]);
        }

        [Theory]
        [InlineData("")]
        [InlineData(null)]
        public async Task GetSnapshotShouldThrowForSnapshotIdNotSet(string id)
        {
            //Arrange
            _handler.Response = GetResponseFromFile(@"SampleSnapshot.json");

            //Act
            var ex = await Assert.ThrowsAsync<ArgumentException>(async () => await _client.GetSnapshotForEntry(id, "something"));

            //Assert
            Assert.Equal($"The id of the snapshot must be set.{Environment.NewLine}Parameter name: snapshotId", ex.Message);
        }

        [Theory]
        [InlineData("")]
        [InlineData(null)]
        public async Task GetSnapshotShouldThrowForEntryIdNotSet(string id)
        {
            //Arrange
            _handler.Response = GetResponseFromFile(@"SampleSnapshot.json");

            //Act
            var ex = await Assert.ThrowsAsync<ArgumentException>(async () => await _client.GetSnapshotForEntry("something", id));

            //Assert
            Assert.Equal($"The id of the entry must be set.{Environment.NewLine}Parameter name: entryId", ex.Message);
        }

        [Fact]
        public async Task GetSnapshotShouldReturnCorrectObject()
        {
            //Arrange
            _handler.Response = GetResponseFromFile(@"SampleSnapshot.json");
            
            //Act
            var res = await _client.GetSnapshotForEntry("123", "wed");

            //Assert
            Assert.Equal("Somethi", res.Fields["field1"]["en-US"]);
            Assert.Equal("2ReMHJhXoAcy4AyamgsgwQ", res.Fields["field4"]["en-US"].sys.id.ToString());
        }

        [Fact]
        public async Task GetSnapshotsForContentTypeShouldDeserializeCorrectly()
        {
            //Arrange
            _handler.Response = GetResponseFromFile(@"ContentTypeSnapshotsCollection.json");

            //Act
            var res = await _client.GetAllSnapshotsForContentType("123");
            var list = res.ToList();

            //Assert
            Assert.Equal(3, list.Count);
            Assert.Equal(12, list.First().Snapshot.Fields.Count);
            Assert.Equal(13, list[1].Snapshot.Fields.Count);
            Assert.False(list[0].Snapshot.Fields.Any(c => c.Name == "test"));
            Assert.True(list[1].Snapshot.Fields.Any(c => c.Name == "test" && c.Omitted == true));
            Assert.True(list[2].Snapshot.Fields.Any(c => c.Name == "test" && c.Omitted == false));
        }

        [Theory]
        [InlineData("")]
        [InlineData(null)]
        public async Task GetSnapshotsForContentTypeShouldThrowForIdNotSet(string id)
        {
            //Arrange
            _handler.Response = GetResponseFromFile(@"ContentTypeSnapshotsCollection.json");

            //Act
            var ex = await Assert.ThrowsAsync<ArgumentException>(async () => await _client.GetAllSnapshotsForContentType(id));

            //Assert
            Assert.Equal($"The id of the content type must be set.{Environment.NewLine}Parameter name: contentTypeId", ex.Message);
        }

        [Theory]
        [InlineData("", "snap")]
        [InlineData(null, "snap")]
        [InlineData("cat", "")]
        [InlineData("dog", null)]
        public async Task GetSnapshotForContentTypeShouldThrowForIdNotSet(string id, string snapId)
        {
            //Arrange
            _handler.Response = GetResponseFromFile(@"SampleSnapshotContentType.json");

            //Act
            var ex = await Assert.ThrowsAsync<ArgumentException>(async () => await _client.GetSnapshotForContentType(snapId, id));

            //Assert
            Assert.Contains($"The id of the ", ex.Message);
        }

        [Fact]
        public async Task GetSnapshotForContentTypeShouldReturnCorrectObject()
        {
            //Arrange
            _handler.Response = GetResponseFromFile(@"SampleSnapshotContentType.json");

            //Act
            var res = await _client.GetSnapshotForContentType("123", "wed");

            //Assert
            Assert.Equal("Product", res.Snapshot.Name);
            Assert.Equal("productName", res.Snapshot.DisplayField);
            Assert.Equal(13, res.Snapshot.Fields.Count);
        }

        [Fact]
        public async Task SpaceMembershipsShouldDeserializeCorrectly()
        {
            //Arrange
            _handler.Response = GetResponseFromFile(@"SampleSpaceMembershipsCollection.json");

            //Act
            var res = await _client.GetSpaceMemberships();

            //Assert
            Assert.Equal(1, res.Total);
            Assert.True(res.First().Admin);
            Assert.Equal("123", res.First().Roles[1]);
        }

        [Fact]
        public async Task SpaceMembershipShouldSerializeCorrectly()
        {
            //Arrange
            var membership = new SpaceMembership()
            {
                Admin = true,
                Roles = new List<string>()
            {
                "123",
                "231",
                "12344"
            }
            };
            var serializedMembership = JsonConvert.SerializeObject(membership);
            _handler.Response = new HttpResponseMessage() { Content = new StringContent(serializedMembership) };

            //Act
            var res = await _client.CreateSpaceMembership(membership);

            //Assert
            Assert.True(res.Admin);
            Assert.Equal(3, res.Roles.Count);
            Assert.Equal("231", res.Roles[1]);
        }

        [Fact]
        public async Task CreateSpaceMembershipShouldCallCorrectUrlWithData()
        {
            //Arrange
            _handler.Response = GetResponseFromFile(@"SampleSpaceMembershipsCollection.json");

            var spaceMembership = new SpaceMembership()
            {
                Admin = true,
                Roles = new List<string>()
            {
                "123",
                "342"
            }
            };
            var contentSet = "";
            var url = "";
            var method = HttpMethod.Trace;
            _handler.VerifyRequest = async (HttpRequestMessage request) =>
            {
                method = request.Method;
                url = request.RequestUri.ToString();
                contentSet = await (request.Content as StringContent).ReadAsStringAsync();
            };

            //Act
            var res = await _client.CreateSpaceMembership(spaceMembership);

            //Assert
            Assert.Equal(HttpMethod.Post, method);
            Assert.Equal("https://api.contentful.com/spaces/666/space_memberships", url);
            Assert.Equal(@"{""admin"":true,""roles"":[{""type"":""Link"",""linkType"":""Role"",""id"":""123""},{""type"":""Link"",""linkType"":""Role"",""id"":""342""}]}", contentSet);

        }

        [Theory]
        [InlineData("")]
        [InlineData(null)]
        public async Task UpdateSpaceMembershipShouldThrowForEntryIdNotSet(string id)
        {
            //Arrange
            _handler.Response = GetResponseFromFile(@"SampleSpaceMembershipsCollection.json");

            //Act
            var ex = await Assert.ThrowsAsync<ArgumentException>(async () => await _client.GetSnapshotForEntry("something", id));

            //Assert
            Assert.Equal($"The id of the entry must be set.{Environment.NewLine}Parameter name: entryId", ex.Message);
        }

        [Theory]
        [InlineData("afas23")]
        [InlineData("234")]
        [InlineData("bbs")]
        public async Task UpdateSpaceMembershipShouldCallCorrectUrlWithData(string id)
        {
            //Arrange
            _handler.Response = GetResponseFromFile(@"SampleSpaceMembershipsCollection.json");

            var spaceMembership = new SpaceMembership()
            {
                SystemProperties = new SystemProperties()
            };
            spaceMembership.SystemProperties.Id = id;
            spaceMembership.Admin = false;
            spaceMembership.Roles = new List<string>()
            {
                "43",
                "765"
            };
            var contentSet = "";
            var url = "";
            var method = HttpMethod.Trace;
            _handler.VerifyRequest = async (HttpRequestMessage request) =>
            {
                method = request.Method;
                url = request.RequestUri.ToString();
                contentSet = await (request.Content as StringContent).ReadAsStringAsync();
            };

            //Act
            var res = await _client.UpdateSpaceMembership(spaceMembership);

            //Assert
            Assert.Equal(HttpMethod.Put, method);
            Assert.Equal($"https://api.contentful.com/spaces/666/space_memberships/{id}", url);
            Assert.Equal(@"{""admin"":false,""roles"":[{""type"":""Link"",""linkType"":""Role"",""id"":""43""},{""type"":""Link"",""linkType"":""Role"",""id"":""765""}]}", contentSet);
        }

        [Theory]
        [InlineData("adf-2345")]
        [InlineData("453")]
        [InlineData("agf")]
        public async Task DeletingSpaceMembershipShouldCallCorrectUrl(string id)
        {
            //Arrange
            var requestUrl = "";
            var requestMethod = HttpMethod.Trace;
            _handler.Response = new HttpResponseMessage();
            _handler.VerifyRequest = (HttpRequestMessage request) =>
            {
                requestMethod = request.Method;
                requestUrl = request.RequestUri.ToString();
            };

            //Act
            await _client.DeleteSpaceMembership(id);

            //Assert
            Assert.Equal(HttpMethod.Delete, requestMethod);
            Assert.Equal($"https://api.contentful.com/spaces/666/space_memberships/{id}", requestUrl);
        }

        [Fact]
        public async Task GetApiKeysShouldReturnCorrectObject()
        {
            //Arrange
            _handler.Response = GetResponseFromFile(@"ApiKeysCollection.json");

            //Act
            var res = await _client.GetAllApiKeys();

            //Assert
            Assert.Equal(2, res.Total);
            Assert.Equal(2, res.Count());
            Assert.Equal("123", res.First().AccessToken);
        }

        [Fact]
        public async Task GetApiKeyShouldReturnCorrectObject()
        {
            //Arrange
            _handler.Response = GetResponseFromFile(@"ApiKey.json");

            //Act
            var res = await _client.GetApiKey("12");

            //Assert
            Assert.Equal("23423423456433", res.AccessToken);
        }

        [Fact]
        public async Task GetPreviewApiKeysShouldReturnCorrectObject()
        {
            //Arrange
            _handler.Response = GetResponseFromFile(@"ApiKeysCollection.json");

            //Act
            var res = await _client.GetAllPreviewApiKeys();

            //Assert
            Assert.Equal(2, res.Total);
            Assert.Equal(2, res.Count());
            Assert.Equal("123", res.First().AccessToken);
        }

        [Fact]
        public async Task GetPreviewApiKeyShouldReturnCorrectObject()
        {
            //Arrange
            _handler.Response = GetResponseFromFile(@"ApiKey.json");

            //Act
            var res = await _client.GetPreviewApiKey("12");

            //Assert
            Assert.Equal("23423423456433", res.AccessToken);
        }

        [Fact]
        public async Task CreateApiKeyShouldCallCorrectUrlWithData()
        {
            //Arrange
            _handler.Response = GetResponseFromFile(@"ApiKeysCollection.json");
            var contentSet = "";
            var url = "";
            var method = HttpMethod.Trace;
            _handler.VerifyRequest = async (HttpRequestMessage request) =>
            {
                method = request.Method;
                url = request.RequestUri.ToString();
                contentSet = await (request.Content as StringContent).ReadAsStringAsync();
            };

            //Act
            var res = await _client.CreateApiKey("Key sharp!", "This is the desc");

            //Assert
            Assert.Equal(HttpMethod.Post, method);
            Assert.Equal("https://api.contentful.com/spaces/666/api_keys", url);
            Assert.Equal(@"{""name"":""Key sharp!"",""description"":""This is the desc""}", contentSet);
        }

        [Fact]
        public async Task UpdateApiKeyShouldCallCorrectUrlWithData()
        {
            //Arrange
            _handler.Response = GetResponseFromFile(@"ApiKeysCollection.json");
            var contentSet = "";
            var url = "";
            var method = HttpMethod.Trace;
            var headerSet = false;
            _handler.VerifyRequest = async (HttpRequestMessage request) =>
            {
                headerSet = request.Headers.GetValues("X-Contentful-Version").First() == "5";
                method = request.Method;
                url = request.RequestUri.ToString();
                contentSet = await (request.Content as StringContent).ReadAsStringAsync();
            };

            //Act
            var res = await _client.UpdateApiKey("some-id", "Key sharp2", "This is the desc again", 5);

            //Assert
            Assert.True(headerSet);
            Assert.Equal(HttpMethod.Put, method);
            Assert.Equal("https://api.contentful.com/spaces/666/api_keys/some-id", url);
            Assert.Equal(@"{""name"":""Key sharp2"",""description"":""This is the desc again""}", contentSet);
        }

        [Theory]
        [InlineData(null)]
        [InlineData("")]
        public async Task UpdateApiKeyShouldThrowIfNoIdSet(string id)
        {
            //Arrange

            //Act
            var ex = await Assert.ThrowsAsync<ArgumentException>(async () => await _client.UpdateApiKey(id, "Key sharp2", "This is the desc again", 5));

            //Assert
            Assert.Equal($"The id of the api key must be set.{Environment.NewLine}Parameter name: id", ex.Message);
        }

        [Fact]
        public async Task UploadingFileShouldYieldCorrectResult()
        {
            //Arrange
            var fileBytes = new byte[] { 12, 43, 43, 54 };
            _handler.Response = GetResponseFromFile(@"UploadResult.json");

            //Act
            var res = await _client.UploadFile(fileBytes);

            //Assert
            Assert.IsType<UploadReference>(res);
            Assert.NotNull(res.SystemProperties.Id);
            Assert.Equal("666", res.SystemProperties.Id);
        }

        [Fact]
        public async Task GettingUploadedFileShouldYieldCorrectResult()
        {
            //Arrange
            _handler.Response = GetResponseFromFile(@"UploadResult.json");

            //Act
            var res = await _client.GetUpload("5wAqke81S2C1o32RvTODCl");

            Assert.IsType<UploadReference>(res);
            Assert.NotNull(res.SystemProperties.Id);
            Assert.Equal("666", res.SystemProperties.Id);
        }

        [Fact]
        public async Task UploadedFileAndCreateAssetShouldYieldCorrectResult()
        {
            //Arrange
            var fileBytes = new byte[] { 12, 43, 43, 54 };
            _handler.Responses.Enqueue(GetResponseFromFile(@"UploadResult.json"));
            _handler.Responses.Enqueue(GetResponseFromFile(@"SampleAssetManagement.json"));
            _handler.Responses.Enqueue(new HttpResponseMessage());
            var asset = new ManagementAsset()
            {
                SystemProperties = new SystemProperties
                {
                    Id = "356"
                },
                Files = new Dictionary<string, Core.Models.File>
                {
                    {  "en-US", new Core.Models.File() },
                    {  "sv-SE", new Core.Models.File() }
                }
            };
            //Act
            var res = await _client.UploadFileAndCreateAsset(asset, fileBytes);

            Assert.IsType<ManagementAsset>(res);
            Assert.NotNull(res.SystemProperties.Id);
            Assert.Equal("3S1ngcWajSia6I4sssQwyK", res.SystemProperties.Id);
        }

        [Fact]
        public async Task GetExtensionsShouldReturnCorrectObject()
        {
            //Arrange
            _handler.Response = GetResponseFromFile(@"SampleExtensionsCollection.json");

            //Act
            var res = await _client.GetAllExtensions();

            //Assert
            Assert.Equal(1, res.Total);
            Assert.Equal(1, res.Count());
            Assert.Equal("trul", res.First().Name);
        }

        [Fact]
        public async Task GetExtensionShouldReturnCorrectObject()
        {
            //Arrange
            _handler.Response = GetResponseFromFile(@"SampleExtension.json");

            //Act
            var res = await _client.GetExtension("B");

            //Assert
            Assert.Equal("trul", res.Name);
            Assert.Equal(2, res.FieldTypes.Count);
            Assert.Collection(res.FieldTypes,
               (t) => Assert.Equal("Symbol", t),
               (t) => Assert.Equal("Text", t));
            Assert.Equal("https://robertlinde.se", res.Src);
        }

        [Fact]
        public async Task CreateExtensionShouldReturnCorrectObject()
        {
            //Arrange
            _handler.Response = GetResponseFromFile(@"SampleExtension.json");
            var ext = new UiExtension()
            {
                SystemProperties = new SystemProperties
                {
                    Id = "1234"
                },
                Name = "trul"
            };

            //Act
            var res = await _client.CreateExtension(ext);

            //Assert
            Assert.Equal("trul", res.Name);
            Assert.Equal(2, res.FieldTypes.Count);
            Assert.Collection(res.FieldTypes,
               (t) => Assert.Equal("Symbol", t),
               (t) => Assert.Equal("Text", t));
            Assert.Equal("https://robertlinde.se", res.Src);
        }

        [Fact]
        public async Task CreateExtensionWithParametersShouldReturnCorrectObject()
        {
            //Arrange
            _handler.Response = GetResponseFromFile(@"SampleExtension.json");
            var ext = new UiExtension()
            {
                SystemProperties = new SystemProperties
                {
                    Id = "1234"
                },
                Name = "trul",
                FieldTypes = new List<string> { "Symbol", "Text" }
            };

            ext.Parameters = new UiExtensionParametersLists
            {
                InstanceParameters = new List<UiExtensionParameters>
                {
                    new UiExtensionParameters
                    {
                        Id = "test",
                        Name = "Test",
                        Type = UiExtensionParameterTypes.Symbol,
                        Description = "This is the description",
                        Default = "nutty"
                    }
                }
            };

            //Act
            var res = await _client.CreateExtension(ext);

            //Assert
            Assert.Equal("trul", res.Name);
            Assert.Equal(2, res.FieldTypes.Count);
            Assert.Collection(res.FieldTypes,
               (t) => Assert.Equal("Symbol", t),
               (t) => Assert.Equal("Text", t));
            Assert.Equal("https://robertlinde.se", res.Src);
        }

        [Fact]
        public async Task CreateOrUpdateExtensionShouldReturnCorrectObject()
        {
            //Arrange
            _handler.Response = GetResponseFromFile(@"SampleExtension.json");
            var ext = new UiExtension()
            {
                SystemProperties = new SystemProperties
                {
                    Id = "bob"
                },
                Name = "trul"
            };

            //Act
            var res = await _client.CreateOrUpdateExtension(ext);

            //Assert
            Assert.Equal("trul", res.Name);
            Assert.Equal(2, res.FieldTypes.Count);
            Assert.Collection(res.FieldTypes,
               (t) => Assert.Equal("Symbol", t),
               (t) => Assert.Equal("Text", t));
            Assert.Equal("https://robertlinde.se", res.Src);
        }

        [Fact]
        public async Task CreateOrUpdateExtensionShouldThrowIfNoIdSet()
        {
            //Arrange
            var ext = new UiExtension()
            {
                Name = "trul"
            };
            //Act
            var ex = await Assert.ThrowsAsync<ArgumentException>(async () => await _client.CreateOrUpdateExtension(ext));

            //Assert
            Assert.Equal($"The id of the extension must be set.{Environment.NewLine}Parameter name: extension", ex.Message);
        }

        [Theory]
        [InlineData("552")]
        [InlineData("wer324")]
        [InlineData("xn3315af")]
        public async Task DeletingExtensionShouldCallCorrectUrl(string id)
        {
            //Arrange
            var requestUrl = "";
            var requestMethod = HttpMethod.Trace;
            _handler.Response = new HttpResponseMessage();
            _handler.VerifyRequest = (HttpRequestMessage request) =>
            {
                requestMethod = request.Method;
                requestUrl = request.RequestUri.ToString();
            };

            //Act
            await _client.DeleteExtension(id);

            //Assert
            Assert.Equal(HttpMethod.Delete, requestMethod);
            Assert.Equal($"https://api.contentful.com/spaces/666/extensions/{id}", requestUrl);
        }

        [Fact]
        public async Task CreatingATokenShouldReturnCorrectObject()
        {
            //Arrange
            _handler.Response = GetResponseFromFile(@"CreatedToken.json");
            var token = new ManagementToken()
            {
                Name = "Brandao",
                Scopes = new List<string>
                {
                    "content_management_manage"
                }
            };

            //Act
            var res = await _client.CreateManagementToken(token);

            //Assert
            Assert.Equal("My Token", res.Name);
            Assert.Collection(res.Scopes, (c) => { Assert.Equal(SystemManagementScopes.Manage, c); });
            Assert.Equal("46d42a80f96db00393ffa867a753de126e658484dd8a20d209bcb7efcf3761b9", res.Token);
        }

        [Fact]
        public async Task GettingATokenShouldReturnCorrectObject()
        {
            //Arrange
            _handler.Response = GetResponseFromFile(@"GetToken.json");

            //Act
            var res = await _client.GetManagementToken("pop");

            //Assert
            Assert.Equal("My Token", res.Name);
            Assert.Collection(res.Scopes, (c) => { Assert.Equal(SystemManagementScopes.Read, c); });
            Assert.Null(res.Token);
            Assert.Null(res.RevokedAt);
        }

        [Fact]
        public async Task GetTokensShouldReturnCorrectObject()
        {
            //Arrange
            _handler.Response = GetResponseFromFile(@"TokensCollection.json");

            //Act
            var res = await _client.GetAllManagementTokens();

            //Assert
            
            Assert.Collection(res, (c) => {
                Assert.Equal(SystemManagementScopes.Manage, c.Scopes.First());
                Assert.Equal(1, c.Scopes.Count);
                Assert.Null(c.Token);
                Assert.Equal("My Token", c.Name);
            });
        }

        [Fact]
        public async Task RevokingATokenShouldReturnCorrectObject()
        {
            //Arrange
            _handler.Response = GetResponseFromFile(@"RevokedToken.json");

            //Act
            var res = await _client.RevokeManagementToken("pop");

            //Assert
            Assert.Equal("My Token", res.Name);
            Assert.Collection(res.Scopes, (c) => { Assert.Equal(SystemManagementScopes.Manage, c); });
            Assert.Null(res.Token);
            Assert.NotNull(res.RevokedAt);
        }

        [Fact]
        public async Task GettingTheCurrentUserShouldReturnCorrectResult()
        {
            //Arrange
            _handler.Response = GetResponseFromFile(@"SampleUser.json");
            //Act
            var res = await _client.GetCurrentUser();

            //Assert
            Assert.Equal("https://images.contentful.com/abcd1234", res.AvatarUrl);
        }

        [Fact]
        public async Task GettingOrganizationShouldReturnCorrectResult()
        {
            //Arrange
            _handler.Response = GetResponseFromFile(@"OrganizationsCollection.json");
            //Act
            var res = await _client.GetOrganizations();

            //Assert
            Assert.Collection(res,
                (s) => { Assert.Equal("Silvertip", s.Name); },
                (s) => { Assert.Equal("CompanyBob", s.Name); },
                (s) => { Assert.Equal("CompanyAlice", s.Name); }
                );
        }

        [Fact]
        public async Task SerializedObjectShouldBeProperlyCapitalized()
        {
            //Arrange
            var fields = new CamelTest
            {
                NotCamel = "Not a camel",
                NotACamelEither = "Neither is this!",
                LongThing = "This is though, a pure camel!"
            };

            _handler.Response = GetResponseFromFile(@"SampleEntryManagement.json");
            var entry = new Entry<dynamic>
            {
                Fields = fields
            };
            var contentSet = "";
            _handler.VerifyRequest = async (HttpRequestMessage request) =>
            {
                 contentSet = await (request.Content as StringContent).ReadAsStringAsync();
            };

            //Act
            var res = await _client.CreateEntry(entry, "bluemoon");

            //Assert
            Assert.Contains("NotCamelISay", contentSet);
            Assert.Contains("NoCamelHere", contentSet);
            Assert.Contains("long", contentSet);
        }

        [Fact]
        public async Task SettingEnvironmentForContentTypesShouldYieldCorrectUrl()
        {
            //Arrange
            _handler.Response = GetResponseFromFile(@"ContenttypesCollectionManagement.json");
            var client = GetClientWithEnvironment();
            var path = "";
            _handler.VerifyRequest = (HttpRequestMessage request) =>
            {
                path = request.RequestUri.ToString();
            };

            //Act
            var res = await client.GetContentTypes();

            //Assert
            Assert.Equal(4, res.Count());
            Assert.Equal("someName", res.First().Name);
            Assert.Equal(8, (res.First().Fields.First().Validations.First() as SizeValidator).Max);
            Assert.Equal("https://api.contentful.com/spaces/564/environments/special/content_types", path);
        }

        [Fact]
        public async Task SettingEnvironmentForCreatingContentTypesShouldYieldCorrectUrl()
        {
            //Arrange
            var contentType = new ContentType()
            {
                Name = "Barbossa",
                SystemProperties = new SystemProperties()
            };
            contentType.SystemProperties.Id = "323";
            _handler.Response = GetResponseFromFile(@"SampleContentType.json");
            var client = GetClientWithEnvironment();
            var path = "";
            _handler.VerifyRequest = (HttpRequestMessage request) =>
            {
                path = request.RequestUri.ToString();
            };

            //Act
            var res = await client.CreateOrUpdateContentType(contentType);

            //Assert
            Assert.Equal("https://api.contentful.com/spaces/564/environments/special/content_types/323", path);
        }

        [Fact]
        public async Task SettingEnvironmentForSingleContentTypeShouldYieldCorrectUrl()
        {
            //Arrange
            _handler.Response = GetResponseFromFile(@"SampleContentType.json");
            var client = GetClientWithEnvironment();
            var path = "";
            _handler.VerifyRequest = (HttpRequestMessage request) =>
            {
                path = request.RequestUri.ToString();
            };

            //Act
            var res = await client.GetContentType("123");

            //Assert
            Assert.Equal("https://api.contentful.com/spaces/564/environments/special/content_types/123", path);
        }

        [Fact]
        public async Task SettingEnvironmentForDeleteContentTypeShouldYieldCorrectUrl()
        {
            //Arrange
            _handler.Response = new HttpResponseMessage();
            var client = GetClientWithEnvironment();
            var path = "";
            _handler.VerifyRequest = (HttpRequestMessage request) =>
            {
                path = request.RequestUri.ToString();
            };

            //Act
            await client.DeleteContentType("123");

            //Assert
            Assert.Equal("https://api.contentful.com/spaces/564/environments/special/content_types/123", path);
        }

        [Fact]
        public async Task SettingEnvironmentForActivateContentTypeShouldYieldCorrectUrl()
        {
            //Arrange
            _handler.Response = GetResponseFromFile(@"ContenttypesCollectionManagement.json");
            var client = GetClientWithEnvironment();
            var path = "";
            _handler.VerifyRequest = (HttpRequestMessage request) =>
            {
                path = request.RequestUri.ToString();
            };

            //Act
            await client.ActivateContentType("123", 2);

            //Assert
            Assert.Equal("https://api.contentful.com/spaces/564/environments/special/content_types/123/published", path);
        }

        [Fact]
        public async Task SettingEnvironmentForDeactivateContentTypeShouldYieldCorrectUrl()
        {
            //Arrange
            _handler.Response = new HttpResponseMessage();
            var client = GetClientWithEnvironment();
            var path = "";
            _handler.VerifyRequest = (HttpRequestMessage request) =>
            {
                path = request.RequestUri.ToString();
            };

            //Act
            await client.DeactivateContentType("123");

            //Assert
            Assert.Equal("https://api.contentful.com/spaces/564/environments/special/content_types/123/published", path);
        }

        [Fact]
        public async Task SettingEnvironmentForGetActivatedContentTypesShouldYieldCorrectUrl()
        {
            //Arrange
            _handler.Response = GetResponseFromFile(@"ContenttypesCollectionManagement.json");
            var client = GetClientWithEnvironment();
            var path = "";
            _handler.VerifyRequest = (HttpRequestMessage request) =>
            {
                path = request.RequestUri.ToString();
            };

            //Act
            await client.GetActivatedContentTypes();

            //Assert
            Assert.Equal("https://api.contentful.com/spaces/564/environments/special/public/content_types", path);
        }

        [Fact]
        public async Task SettingEnvironmentForGettingEditorInterfaceShouldYieldCorrectUrl()
        {
            //Arrange
            _handler.Response = GetResponseFromFile(@"EditorInterface.json");
            var client = GetClientWithEnvironment();
            var path = "";
            _handler.VerifyRequest = (HttpRequestMessage request) =>
            {
                path = request.RequestUri.ToString();
            };

            //Act
            var res = await client.GetEditorInterface("123");

            //Assert
            Assert.Equal("https://api.contentful.com/spaces/564/environments/special/content_types/123/editor_interface", path);
        }

        [Fact]
        public async Task SettingEnvironmentForUpdatingEditorInterfaceShouldYieldCorrectUrl()
        {
            //Arrange
            _handler.Response = GetResponseFromFile(@"EditorInterface.json");
            var client = GetClientWithEnvironment();
            var path = "";
            _handler.VerifyRequest = (HttpRequestMessage request) =>
            {
                path = request.RequestUri.ToString();
            };

            //Act
            var res = await client.UpdateEditorInterface(new EditorInterface(), "123", 2);

            //Assert
            Assert.Equal("https://api.contentful.com/spaces/564/environments/special/content_types/123/editor_interface", path);
        }

        [Fact]
        public async Task SettingEnvironmentGettingEntriesShouldYieldCorrectUrl()
        {
            //Arrange
            _handler.Response = GetResponseFromFile(@"EntriesCollectionManagement.json");
            var client = GetClientWithEnvironment();
            var path = "";
            _handler.VerifyRequest = (HttpRequestMessage request) =>
            {
                path = request.RequestUri.ToString();
            };

            //Act
            var res = await client.GetEntriesCollection<dynamic>();

            //Assert
            Assert.Equal("https://api.contentful.com/spaces/564/environments/special/entries", path);
        }

        [Fact]
        public async Task SettingEnvironmentForCreatingEntryShouldYieldCorrectUrl()
        {
            //Arrange
            _handler.Response = GetResponseFromFile(@"SampleEntryManagement.json");
            var client = GetClientWithEnvironment();
            var path = "";
            _handler.VerifyRequest = (HttpRequestMessage request) =>
            {
                path = request.RequestUri.ToString();
            };

            //Act
            var res = await client.CreateEntry(new Entry<dynamic>(), "123");

            //Assert
            Assert.Equal("https://api.contentful.com/spaces/564/environments/special/entries", path);
        }

        [Fact]
        public async Task SettingEnvironmentForCreatingOrUpdatingEntryShouldYieldCorrectUrl()
        {
            //Arrange
            _handler.Response = GetResponseFromFile(@"SampleEntryManagement.json");
            var client = GetClientWithEnvironment();
            var path = "";
            _handler.VerifyRequest = (HttpRequestMessage request) =>
            {
                path = request.RequestUri.ToString();
            };

            //Act
            var res = await client.CreateOrUpdateEntry(new Entry<dynamic> { SystemProperties = new SystemProperties { Id = "323" } }, version: 123);

            //Assert
            Assert.Equal("https://api.contentful.com/spaces/564/environments/special/entries/323", path);
        }

        [Fact]
        public async Task SettingEnvironmentForGettingEntryShouldYieldCorrectUrl()
        {
            //Arrange
            _handler.Response = GetResponseFromFile(@"SampleEntryManagement.json");
            var client = GetClientWithEnvironment();
            var path = "";
            _handler.VerifyRequest = (HttpRequestMessage request) =>
            {
                path = request.RequestUri.ToString();
            };

            //Act
            var res = await client.GetEntry("123");

            //Assert
            Assert.Equal("https://api.contentful.com/spaces/564/environments/special/entries/123", path);
        }

        [Fact]
        public async Task SettingEnvironmentForDeletingEntryShouldYieldCorrectUrl()
        {
            //Arrange
            _handler.Response = new HttpResponseMessage();
            var client = GetClientWithEnvironment();
            var path = "";
            _handler.VerifyRequest = (HttpRequestMessage request) =>
            {
                path = request.RequestUri.ToString();
            };

            //Act
            await client.DeleteEntry("123", 32);

            //Assert
            Assert.Equal("https://api.contentful.com/spaces/564/environments/special/entries/123", path);
        }

        [Fact]
        public async Task SettingEnvironmentForPublishingEntryShouldYieldCorrectUrl()
        {
            //Arrange
            _handler.Response = GetResponseFromFile(@"SampleEntryManagement.json");
            var client = GetClientWithEnvironment();
            var path = "";
            _handler.VerifyRequest = (HttpRequestMessage request) =>
            {
                path = request.RequestUri.ToString();
            };

            //Act
            var res = await client.PublishEntry("123", 43);

            //Assert
            Assert.Equal("https://api.contentful.com/spaces/564/environments/special/entries/123/published", path);
        }

        [Fact]
        public async Task SettingEnvironmentForUnpublishingEntryShouldYieldCorrectUrl()
        {
            //Arrange
            _handler.Response = GetResponseFromFile(@"SampleEntryManagement.json");
            var client = GetClientWithEnvironment();
            var path = "";
            _handler.VerifyRequest = (HttpRequestMessage request) =>
            {
                path = request.RequestUri.ToString();
            };

            //Act
            await client.UnpublishEntry("123", 32);

            //Assert
            Assert.Equal("https://api.contentful.com/spaces/564/environments/special/entries/123/published", path);
        }

        [Fact]
        public async Task SettingEnvironmentForArchivingEntryShouldYieldCorrectUrl()
        {
            //Arrange
            _handler.Response = GetResponseFromFile(@"SampleEntryManagement.json");
            var client = GetClientWithEnvironment();
            var path = "";
            _handler.VerifyRequest = (HttpRequestMessage request) =>
            {
                path = request.RequestUri.ToString();
            };

            //Act
            await client.ArchiveEntry("123", 32);

            //Assert
            Assert.Equal("https://api.contentful.com/spaces/564/environments/special/entries/123/archived", path);
        }

        [Fact]
        public async Task SettingEnvironmentForUnarchivingEntryShouldYieldCorrectUrl()
        {
            //Arrange
            _handler.Response = GetResponseFromFile(@"SampleEntryManagement.json");
            var client = GetClientWithEnvironment();
            var path = "";
            _handler.VerifyRequest = (HttpRequestMessage request) =>
            {
                path = request.RequestUri.ToString();
            };

            //Act
            await client.UnarchiveEntry("123", 32);

            //Assert
            Assert.Equal("https://api.contentful.com/spaces/564/environments/special/entries/123/archived", path);
        }

        [Fact]
        public async Task SettingEnvironmentGettingAssetsShouldYieldCorrectUrl()
        {
            //Arrange
            _handler.Response = GetResponseFromFile(@"AssetsCollectionManagement.json");
            var client = GetClientWithEnvironment();
            var path = "";
            _handler.VerifyRequest = (HttpRequestMessage request) =>
            {
                path = request.RequestUri.ToString();
            };

            //Act
            var res = await client.GetAssetsCollection();

            //Assert
            Assert.Equal("https://api.contentful.com/spaces/564/environments/special/assets/", path);
        }

        [Fact]
        public async Task SettingEnvironmentGettingPublishedAssetsShouldYieldCorrectUrl()
        {
            //Arrange
            _handler.Response = GetResponseFromFile(@"AssetsCollectionManagement.json");
            var client = GetClientWithEnvironment();
            var path = "";
            _handler.VerifyRequest = (HttpRequestMessage request) =>
            {
                path = request.RequestUri.ToString();
            };

            //Act
            var res = await client.GetPublishedAssetsCollection();

            //Assert
            Assert.Equal("https://api.contentful.com/spaces/564/environments/special/public/assets", path);
        }

        [Fact]
        public async Task SettingEnvironmentGetAssetShouldYieldCorrectUrl()
        {
            //Arrange
            _handler.Response = GetResponseFromFile(@"SampleAssetManagement.json");
            var client = GetClientWithEnvironment();
            var path = "";
            _handler.VerifyRequest = (HttpRequestMessage request) =>
            {
                path = request.RequestUri.ToString();
            };

            //Act
            var res = await client.GetAsset("343");

            //Assert
            Assert.Equal("https://api.contentful.com/spaces/564/environments/special/assets/343", path);
        }

        [Fact]
        public async Task SettingEnvironmentDeleteAssetShouldYieldCorrectUrl()
        {
            //Arrange
            _handler.Response = new HttpResponseMessage();
            var client = GetClientWithEnvironment();
            var path = "";
            _handler.VerifyRequest = (HttpRequestMessage request) =>
            {
                path = request.RequestUri.ToString();
            };

            //Act
            await client.DeleteAsset("343", 4);

            //Assert
            Assert.Equal("https://api.contentful.com/spaces/564/environments/special/assets/343", path);
        }

        [Fact]
        public async Task SettingEnvironmentPublishAssetShouldYieldCorrectUrl()
        {
            //Arrange
            _handler.Response = GetResponseFromFile(@"SampleAssetManagement.json");
            var client = GetClientWithEnvironment();
            var path = "";
            _handler.VerifyRequest = (HttpRequestMessage request) =>
            {
                path = request.RequestUri.ToString();
            };

            //Act
            var res = await client.PublishAsset("343", 45);

            //Assert
            Assert.Equal("https://api.contentful.com/spaces/564/environments/special/assets/343/published", path);
        }

        [Fact]
        public async Task SettingEnvironmentUnpublishAssetShouldYieldCorrectUrl()
        {
            //Arrange
            _handler.Response = GetResponseFromFile(@"SampleAssetManagement.json");
            var client = GetClientWithEnvironment();
            var path = "";
            _handler.VerifyRequest = (HttpRequestMessage request) =>
            {
                path = request.RequestUri.ToString();
            };

            //Act
            var res = await client.UnpublishAsset("343", 45);

            //Assert
            Assert.Equal("https://api.contentful.com/spaces/564/environments/special/assets/343/published", path);
        }

        [Fact]
        public async Task SettingEnvironmentArchiveAssetShouldYieldCorrectUrl()
        {
            //Arrange
            _handler.Response = GetResponseFromFile(@"SampleAssetManagement.json");
            var client = GetClientWithEnvironment();
            var path = "";
            _handler.VerifyRequest = (HttpRequestMessage request) =>
            {
                path = request.RequestUri.ToString();
            };

            //Act
            var res = await client.ArchiveAsset("343", 45);

            //Assert
            Assert.Equal("https://api.contentful.com/spaces/564/environments/special/assets/343/archived", path);
        }

        [Fact]
        public async Task SettingEnvironmentUnarchiveAssetShouldYieldCorrectUrl()
        {
            //Arrange
            _handler.Response = GetResponseFromFile(@"SampleAssetManagement.json");
            var client = GetClientWithEnvironment();
            var path = "";
            _handler.VerifyRequest = (HttpRequestMessage request) =>
            {
                path = request.RequestUri.ToString();
            };

            //Act
            var res = await client.UnarchiveAsset("343", 45);

            //Assert
            Assert.Equal("https://api.contentful.com/spaces/564/environments/special/assets/343/archived", path);
        }

        [Fact]
        public async Task SettingEnvironmentProcessAssetShouldYieldCorrectUrl()
        {
            //Arrange
            _handler.Response = GetResponseFromFile(@"SampleAssetManagement.json");
            var client = GetClientWithEnvironment();
            var path = "";
            _handler.VerifyRequest = (HttpRequestMessage request) =>
            {
                path = request.RequestUri.ToString();
            };

            //Act
            await client.ProcessAsset("343", 47, "en-US");

            //Assert
            Assert.Equal("https://api.contentful.com/spaces/564/environments/special/assets/343/files/en-US/process", path);
        }

        [Fact]
        public async Task SettingEnvironmentCreateOrUpdateAssetShouldYieldCorrectUrl()
        {
            //Arrange
            _handler.Response = GetResponseFromFile(@"SampleAssetManagement.json");
            var client = GetClientWithEnvironment();
            var path = "";
            _handler.VerifyRequest = (HttpRequestMessage request) =>
            {
                path = request.RequestUri.ToString();
            };

            //Act
            var res = await client.CreateOrUpdateAsset(new ManagementAsset { SystemProperties = new SystemProperties { Id="325" } });

            //Assert
            Assert.Equal("https://api.contentful.com/spaces/564/environments/special/assets/325", path);
        }

        [Fact]
        public async Task SettingEnvironmentCreateAssetShouldYieldCorrectUrl()
        {
            //Arrange
            _handler.Response = GetResponseFromFile(@"SampleAssetManagement.json");
            var client = GetClientWithEnvironment();
            var path = "";
            _handler.VerifyRequest = (HttpRequestMessage request) =>
            {
                path = request.RequestUri.ToString();
            };

            //Act
            var res = await client.CreateAsset(new ManagementAsset());

            //Assert
            Assert.Equal("https://api.contentful.com/spaces/564/environments/special/assets", path);
        }

        [Fact]
        public async Task SettingEnvironmentGetLocalesShouldYieldCorrectUrl()
        {
            //Arrange
            _handler.Response = GetResponseFromFile(@"LocalesCollection.json");
            var client = GetClientWithEnvironment();
            var path = "";
            _handler.VerifyRequest = (HttpRequestMessage request) =>
            {
                path = request.RequestUri.ToString();
            };

            //Act
            var res = await client.GetLocalesCollection();

            //Assert
            Assert.Equal("https://api.contentful.com/spaces/564/environments/special/locales", path);
        }

        [Fact]
        public async Task SettingEnvironmentCreateLocaleShouldYieldCorrectUrl()
        {
            //Arrange
            _handler.Response = GetResponseFromFile(@"SampleLocale.json");
            var client = GetClientWithEnvironment();
            var path = "";
            _handler.VerifyRequest = (HttpRequestMessage request) =>
            {
                path = request.RequestUri.ToString();
            };

            //Act
            var res = await client.CreateLocale(new Locale());

            //Assert
            Assert.Equal("https://api.contentful.com/spaces/564/environments/special/locales", path);
        }

        [Fact]
        public async Task SettingEnvironmentGetLocaleShouldYieldCorrectUrl()
        {
            //Arrange
            _handler.Response = GetResponseFromFile(@"SampleLocale.json");
            var client = GetClientWithEnvironment();
            var path = "";
            _handler.VerifyRequest = (HttpRequestMessage request) =>
            {
                path = request.RequestUri.ToString();
            };

            //Act
            var res = await client.GetLocale("en-US");

            //Assert
            Assert.Equal("https://api.contentful.com/spaces/564/environments/special/locales/en-US", path);
        }

        [Fact]
        public async Task SettingEnvironmentUpdateLocaleShouldYieldCorrectUrl()
        {
            //Arrange
            _handler.Response = GetResponseFromFile(@"SampleLocale.json");
            var client = GetClientWithEnvironment();
            var path = "";
            _handler.VerifyRequest = (HttpRequestMessage request) =>
            {
                path = request.RequestUri.ToString();
            };

            //Act
            var res = await client.UpdateLocale(new Locale() { SystemProperties = new SystemProperties { Id = "en-US" } });

            //Assert
            Assert.Equal("https://api.contentful.com/spaces/564/environments/special/locales/en-US", path);
        }

        [Fact]
        public async Task SettingEnvironmentDeleteLocaleShouldYieldCorrectUrl()
        {
            //Arrange
            _handler.Response = new HttpResponseMessage();
            var client = GetClientWithEnvironment();
            var path = "";
            _handler.VerifyRequest = (HttpRequestMessage request) =>
            {
                path = request.RequestUri.ToString();
            };

            //Act
            await client.DeleteLocale("en-US");

            //Assert
            Assert.Equal("https://api.contentful.com/spaces/564/environments/special/locales/en-US", path);
        }

        [Fact]
        public async Task SettingEnvironmentGetAllSnapshotsForEntryShouldYieldCorrectUrl()
        {
            //Arrange
            _handler.Response = GetResponseFromFile(@"SnapshotsCollection.json");
            var client = GetClientWithEnvironment();
            var path = "";
            _handler.VerifyRequest = (HttpRequestMessage request) =>
            {
                path = request.RequestUri.ToString();
            };

            //Act
            var res = await client.GetAllSnapshotsForEntry("4343");

            //Assert
            Assert.Equal("https://api.contentful.com/spaces/564/environments/special/entries/4343/snapshots", path);
        }

        [Fact]
        public async Task SettingEnvironmentGetSnapshotForEntryShouldYieldCorrectUrl()
        {
            //Arrange
            _handler.Response = GetResponseFromFile(@"SampleSnapshot.json");
            var client = GetClientWithEnvironment();
            var path = "";
            _handler.VerifyRequest = (HttpRequestMessage request) =>
            {
                path = request.RequestUri.ToString();
            };

            //Act
            var res = await client.GetSnapshotForEntry("666", "4343");

            //Assert
            Assert.Equal("https://api.contentful.com/spaces/564/environments/special/entries/4343/snapshots/666", path);
        }

        [Fact]
        public async Task SettingEnvironmentGetAllSnapshotsForContentTypeShouldYieldCorrectUrl()
        {
            //Arrange
            _handler.Response = GetResponseFromFile(@"ContentTypeSnapshotsCollection.json");
            var client = GetClientWithEnvironment();
            var path = "";
            _handler.VerifyRequest = (HttpRequestMessage request) =>
            {
                path = request.RequestUri.ToString();
            };

            //Act
            var res = await client.GetAllSnapshotsForContentType("abc");

            //Assert
            Assert.Equal("https://api.contentful.com/spaces/564/environments/special/content_types/abc/snapshots", path);
        }

        [Fact]
        public async Task SettingEnvironmentGetSnapshotForContenttypeShouldYieldCorrectUrl()
        {
            //Arrange
            _handler.Response = GetResponseFromFile(@"SampleSnapshotContentType.json");
            var client = GetClientWithEnvironment();
            var path = "";
            _handler.VerifyRequest = (HttpRequestMessage request) =>
            {
                path = request.RequestUri.ToString();
            };

            //Act
            var res = await client.GetSnapshotForContentType("432", "bdb");

            //Assert
            Assert.Equal("https://api.contentful.com/spaces/564/environments/special/content_types/bdb/snapshots/432", path);
        }

        [Fact]
        public async Task SettingEnvironmentGetAllExtensionsShouldYieldCorrectUrl()
        {
            //Arrange
            _handler.Response = GetResponseFromFile(@"SampleExtensionsCollection.json");
            var client = GetClientWithEnvironment();
            var path = "";
            _handler.VerifyRequest = (HttpRequestMessage request) =>
            {
                path = request.RequestUri.ToString();
            };

            //Act
            var res = await client.GetAllExtensions();

            //Assert
            Assert.Equal("https://api.contentful.com/spaces/564/environments/special/extensions", path);
        }

        [Fact]
        public async Task SettingEnvironmentCreateExtensionsShouldYieldCorrectUrl()
        {
            //Arrange
            _handler.Response = GetResponseFromFile(@"SampleExtension.json");
            var client = GetClientWithEnvironment();
            var path = "";
            _handler.VerifyRequest = (HttpRequestMessage request) =>
            {
                path = request.RequestUri.ToString();
            };

            //Act
            var res = await client.CreateExtension(new UiExtension());

            //Assert
            Assert.Equal("https://api.contentful.com/spaces/564/environments/special/extensions", path);
        }

        [Fact]
        public async Task SettingEnvironmentCreateOrUpdateExtensionsShouldYieldCorrectUrl()
        {
            //Arrange
            _handler.Response = GetResponseFromFile(@"SampleExtension.json");
            var client = GetClientWithEnvironment();
            var path = "";
            _handler.VerifyRequest = (HttpRequestMessage request) =>
            {
                path = request.RequestUri.ToString();
            };

            //Act
            var res = await client.CreateOrUpdateExtension(new UiExtension() { SystemProperties = new SystemProperties { Id = "t4t" } });

            //Assert
            Assert.Equal("https://api.contentful.com/spaces/564/environments/special/extensions/t4t", path);
        }

        [Fact]
        public async Task SettingEnvironmentGetExtensionShouldYieldCorrectUrl()
        {
            //Arrange
            _handler.Response = GetResponseFromFile(@"SampleExtension.json");
            var client = GetClientWithEnvironment();
            var path = "";
            _handler.VerifyRequest = (HttpRequestMessage request) =>
            {
                path = request.RequestUri.ToString();
            };

            //Act
            var res = await client.GetExtension("gegjy");

            //Assert
            Assert.Equal("https://api.contentful.com/spaces/564/environments/special/extensions/gegjy", path);
        }

        [Fact]
        public async Task SettingEnvironmentDeleteExtensionShouldYieldCorrectUrl()
        {
            //Arrange
            _handler.Response = new HttpResponseMessage();
            var client = GetClientWithEnvironment();
            var path = "";
            _handler.VerifyRequest = (HttpRequestMessage request) =>
            {
                path = request.RequestUri.ToString();
            };

            //Act
           await client.DeleteExtension("sbth");

            //Assert
            Assert.Equal("https://api.contentful.com/spaces/564/environments/special/extensions/sbth", path);
        }

        [Fact]
        public async Task GettingEnvironmentsShouldSerializeCorrectly()
        {
            //Arrange
            _handler.Response = GetResponseFromFile(@"EnvironmentsCollection.json");
            
            //Act
            var res = await _client.GetEnvironments();

            //Assert
            Assert.Equal(2, res.Total);
            Assert.Collection(res,
                (e) => {
                    Assert.Equal("queued", e.SystemProperties.Status.SystemProperties.Id);
                    Assert.Equal("Link", e.SystemProperties.Status.SystemProperties.Type);
                    Assert.Equal("Status", e.SystemProperties.Status.SystemProperties.LinkType);
                },
                (e) => {
                    Assert.Equal("queued", e.SystemProperties.Status.SystemProperties.Id);
                    Assert.Equal("Link", e.SystemProperties.Status.SystemProperties.Type);
                    Assert.Equal("Status", e.SystemProperties.Status.SystemProperties.LinkType);
                }
                );
        }

        [Fact]
        public async Task CreateEnvironmentShouldCallCorrectUrlWithCorrectData()
        {
            //Arrange

            _handler.Response = GetResponseFromFile(@"SampleEnvironment.json");
            var requestUrl = "";
            var requestMethod = HttpMethod.Trace;
            _handler.VerifyRequest = (HttpRequestMessage request) =>
            {
                requestMethod = request.Method;
                requestUrl = request.RequestUri.ToString();
            };

            //Act
            var res = await _client.CreateEnvironment("theenv");
            //Assert
            Assert.Equal(HttpMethod.Post, requestMethod);
            Assert.Equal("https://api.contentful.com/spaces/666/environments", requestUrl);
        }

        [Theory]
        [InlineData(null)]
        [InlineData("")]
        public async Task CreateEnvironmentByIdShouldThrowIfIdNotSet(string s)
        {
            //Arrange
            _handler.Response = GetResponseFromFile(@"SampleEnvironment.json");

            //Act
            var ex = await Assert.ThrowsAsync<ArgumentException>(async () => await _client.CreateOrUpdateEnvironment(s, ""));
            //Assert
            Assert.Equal($"You must provide an id for the environment.{Environment.NewLine}Parameter name: id", ex.Message);
        }

        [Fact]
        public async Task CreateEnvironmentByIdShouldCallCorrectUrlWithCorrectData()
        {
            //Arrange

            _handler.Response = GetResponseFromFile(@"SampleEnvironment.json");
            var requestUrl = "";
            var requestMethod = HttpMethod.Trace;
            _handler.VerifyRequest = (HttpRequestMessage request) =>
            {
                requestMethod = request.Method;
                requestUrl = request.RequestUri.ToString();
            };

            //Act
            var res = await _client.CreateOrUpdateEnvironment("bob", "pop");
            //Assert
            Assert.Equal(HttpMethod.Put, requestMethod);
            Assert.Equal("https://api.contentful.com/spaces/666/environments/bob", requestUrl);
        }

        [Theory]
        [InlineData(null)]
        [InlineData("")]
        public async Task GetEnvironmentByIdShouldThrowIfIdNotSet(string s)
        {
            //Arrange
            _handler.Response = GetResponseFromFile(@"SampleEnvironment.json");

            //Act
            var ex = await Assert.ThrowsAsync<ArgumentException>(async () => await _client.GetEnvironment(s));
            //Assert
            Assert.Equal($"You must provide an id for the environment.{Environment.NewLine}Parameter name: id", ex.Message);
        }

        [Fact]
        public async Task GetEnvironmentShouldSerializeCorrectly()
        {
            //Arrange
            _handler.Response = GetResponseFromFile(@"SampleEnvironment.json");

            //Act
            var res = await _client.GetEnvironment("hehe");

            //Assert
            Assert.Equal("queued", res.SystemProperties.Status.SystemProperties.Id);
            Assert.Equal("Link", res.SystemProperties.Status.SystemProperties.Type);
            Assert.Equal("Status", res.SystemProperties.Status.SystemProperties.LinkType);
        }

        [Theory]
        [InlineData(null)]
        [InlineData("")]
        public async Task DeleteEnvironmentByIdShouldThrowIfIdNotSet(string s)
        {
            //Arrange
            _handler.Response = new HttpResponseMessage();

            //Act
            var ex = await Assert.ThrowsAsync<ArgumentException>(async () => await _client.DeleteEnvironment(s));
            //Assert
            Assert.Equal($"You must provide an id for the environment.{Environment.NewLine}Parameter name: id", ex.Message);
        }

        [Fact]
        public async Task DeleteEnvironmentShouldCallCorrectURl()
        {
            //Arrange
            _handler.Response = GetResponseFromFile(@"SampleEnvironment.json");
            var requestUrl = "";
            var requestMethod = HttpMethod.Trace;
            _handler.Response = new HttpResponseMessage();
            _handler.VerifyRequest = (HttpRequestMessage request) =>
            {
                requestMethod = request.Method;
                requestUrl = request.RequestUri.ToString();
            };

            //Act
            await _client.DeleteEnvironment("hehe");

            //Assert
            Assert.Equal("https://api.contentful.com/spaces/666/environments/hehe", requestUrl);
            Assert.Equal(HttpMethod.Delete, requestMethod);
        }

        [Fact]
<<<<<<< HEAD
        public async Task GetUsagePeriodsShouldSerializeCorrectly()
        {
            //Arrange
            _handler.Response = GetResponseFromFile(@"UsagePeriods.json");

            //Act
            var res = await _client.GetUsagePeriods("some-id");

            //Assert
            Assert.Collection(res,
                    (t) => {
                        Assert.Equal("2018-07-15 00:00:00", t.StartDate.ToString());
                        Assert.Null(t.EndDate);
                        Assert.Equal("4", t.SystemProperties.Id);
                    },
                    (t) => {
                        Assert.Equal("2018-06-15 00:00:00", t.StartDate.ToString());
                        Assert.Equal("2018-07-14 00:00:00", t.EndDate.ToString());
                        Assert.Equal("3", t.SystemProperties.Id);
                    },
                    (t) => {
                        Assert.Equal("2018-05-15 00:00:00", t.StartDate.ToString());
                        Assert.Equal("2018-06-14 00:00:00", t.EndDate.ToString());
                        Assert.Equal("2", t.SystemProperties.Id);
                    },
                    (t) => {
                        Assert.Equal("2018-04-15 00:00:00", t.StartDate.ToString());
                        Assert.Equal("2018-05-14 00:00:00", t.EndDate.ToString());
                        Assert.Equal("1", t.SystemProperties.Id);
                    }
                );
        }

        [Fact]
        public async Task GetResourceUsageShouldSerializeCorrectly()
        {
            //Arrange
            _handler.Response = GetResponseFromFile(@"ApiUsage.json");

            //Act
            var res = await _client.GetResourceUsage("some-id", "organization");

            //Assert
            Assert.Collection(res,
                    (t) => {
                        Assert.Equal("2018-06-15 00:00:00", t.StartDate.ToString());
                        Assert.Equal("2018-07-14 00:00:00", t.EndDate.ToString());
                        Assert.Equal("20_1ElgCn1mi1UHSBLTP2v4TD", t.SystemProperties.Id);
                        Assert.Equal("daily", t.Interval);
                        Assert.Equal("apiRequests", t.UnitOfMeasure);
                        Assert.Collection(t.Usage,
                                (x) => Assert.Equal(6442, x),
                                (x) => Assert.Equal(5952, x),
                                (x) => Assert.Equal(8713, x),
                                (x) => Assert.Equal(1998, x),
                                (x) => Assert.Equal(5209, x),
                                (x) => Assert.Equal(2894, x),
                                (x) => Assert.Equal(1144, x),
                                (x) => Assert.Equal(2152, x),
                                (x) => Assert.Equal(4305, x),
                                (x) => Assert.Equal(4534, x),
                                (x) => Assert.Equal(1832, x),
                                (x) => Assert.Equal(5979, x),
                                (x) => Assert.Equal(6189, x),
                                (x) => Assert.Equal(954, x),
                                (x) => Assert.Equal(4847, x),
                                (x) => Assert.Equal(3953, x),
                                (x) => Assert.Equal(9094, x),
                                (x) => Assert.Equal(1800, x),
                                (x) => Assert.Equal(5044, x),
                                (x) => Assert.Equal(1232, x),
                                (x) => Assert.Equal(920, x),
                                (x) => Assert.Equal(2396, x),
                                (x) => Assert.Equal(9551, x),
                                (x) => Assert.Equal(4350, x),
                                (x) => Assert.Equal(2809, x),
                                (x) => Assert.Equal(5496, x),
                                (x) => Assert.Equal(9442, x),
                                (x) => Assert.Equal(7301, x),
                                (x) => Assert.Equal(4349, x),
                                (x) => Assert.Equal(1778, x)
                            );
                    },
                    (t) => {
                        Assert.Equal("2018-06-15 00:00:00", t.StartDate.ToString());
                        Assert.Equal("2018-07-14 00:00:00", t.EndDate.ToString());
                        Assert.Equal("20", t.SystemProperties.UsagePeriod.SystemProperties.Id);
                        Assert.Equal("20_1ElgCn1mi1UHSBLTP2v5TD", t.SystemProperties.Id);
                        Assert.Equal("daily", t.Interval);
                        Assert.Equal("apiRequests", t.UnitOfMeasure);
                        Assert.Collection(t.Usage,
                                (x) => Assert.Equal(6444, x),
                                (x) => Assert.Equal(5955, x),
                                (x) => Assert.Equal(8716, x),
                                (x) => Assert.Equal(1998, x),
                                (x) => Assert.Equal(5209, x),
                                (x) => Assert.Equal(2894, x),
                                (x) => Assert.Equal(1144, x),
                                (x) => Assert.Equal(2152, x),
                                (x) => Assert.Equal(4305, x),
                                (x) => Assert.Equal(4534, x),
                                (x) => Assert.Equal(1832, x),
                                (x) => Assert.Equal(5979, x),
                                (x) => Assert.Equal(6189, x),
                                (x) => Assert.Equal(954, x),
                                (x) => Assert.Equal(4847, x),
                                (x) => Assert.Equal(3953, x),
                                (x) => Assert.Equal(9094, x),
                                (x) => Assert.Equal(1800, x),
                                (x) => Assert.Equal(5044, x),
                                (x) => Assert.Equal(1232, x),
                                (x) => Assert.Equal(920, x),
                                (x) => Assert.Equal(2396, x),
                                (x) => Assert.Equal(9551, x),
                                (x) => Assert.Equal(4350, x),
                                (x) => Assert.Equal(2809, x),
                                (x) => Assert.Equal(5496, x),
                                (x) => Assert.Equal(9442, x),
                                (x) => Assert.Equal(7301, x),
                                (x) => Assert.Equal(4349, x),
                                (x) => Assert.Equal(1778, x)
                            );
                    }
                );
=======
        public async Task OrganizationMembershipsShouldDeserializeCorrectly()
        {
            //Arrange
            _handler.Response = GetResponseFromFile(@"SampleOrgMembershipsCollection.json");

            //Act
            var res = await _client.GetOrganizationMemberships("123");

            //Assert
            Assert.Equal(2, res.Total);
            Assert.Equal("admin", res.First().Role);
        }

        [Fact]
        public async Task CreateOrganizationMembershipShouldCallCorrectUrlWithData()
        {
            //Arrange
            _handler.Response = GetResponseFromFile(@"SampleOrgMembershipsCollection.json");

            var contentSet = "";
            var url = "";
            var method = HttpMethod.Trace;
            _handler.VerifyRequest = async (HttpRequestMessage request) =>
            {
                method = request.Method;
                url = request.RequestUri.ToString();
                contentSet = await (request.Content as StringContent).ReadAsStringAsync();
            };

            //Act
            var res = await _client.CreateOrganizationMembership("666", "member", "bob@sob.com", false);

            //Assert
            Assert.Equal(HttpMethod.Post, method);
            Assert.Equal("https://api.contentful.com/organizations/666/organization_memberships", url);
            Assert.Equal(@"{""role"":""member"",""email"":""bob@sob.com"",""suppressInvitation"":false}", contentSet);

        }

        [Theory]
        [InlineData("")]
        [InlineData(null)]
        public async Task UpdateOrganizationMembershipShouldThrowForEntryIdNotSet(string id)
        {
            //Arrange
            _handler.Response = GetResponseFromFile(@"SampleOrgMembershipsCollection.json");

            //Act
            var ex = await Assert.ThrowsAsync<ArgumentException>(async () => await _client.UpdateOrganizationMembership("something", id, "org"));

            //Assert
            Assert.Equal($"The id of the organization membership must be set.{Environment.NewLine}Parameter name: membershipId", ex.Message);
        }

        [Theory]
        [InlineData("afas23")]
        [InlineData("234")]
        [InlineData("bbs")]
        public async Task UpdateOrganizationMembershipShouldCallCorrectUrlWithData(string id)
        {
            //Arrange
            _handler.Response = GetResponseFromFile(@"SampleOrgMembershipsCollection.json");
            
            var contentSet = "";
            var url = "";
            var method = HttpMethod.Trace;
            _handler.VerifyRequest = async (HttpRequestMessage request) =>
            {
                method = request.Method;
                url = request.RequestUri.ToString();
                contentSet = await (request.Content as StringContent).ReadAsStringAsync();
            };

            //Act
            var res = await _client.UpdateOrganizationMembership("bob",id,"orgolonio");

            //Assert
            Assert.Equal(HttpMethod.Put, method);
            Assert.Equal($"https://api.contentful.com/organizations/orgolonio/organization_memberships/{id}", url);
            Assert.Equal(@"{""role"":""bob""}", contentSet);
        }

        [Theory]
        [InlineData("adf-2345", "F2f")]
        [InlineData("453", "fdadf")]
        [InlineData("agf", "canberra")]
        public async Task DeletingOrganizationMembershipShouldCallCorrectUrl(string id, string orgId)
        {
            //Arrange
            var requestUrl = "";
            var requestMethod = HttpMethod.Trace;
            _handler.Response = new HttpResponseMessage();
            _handler.VerifyRequest = (HttpRequestMessage request) =>
            {
                requestMethod = request.Method;
                requestUrl = request.RequestUri.ToString();
            };

            //Act
            await _client.DeleteOrganizationMembership(id, orgId);

            //Assert
            Assert.Equal(HttpMethod.Delete, requestMethod);
            Assert.Equal($"https://api.contentful.com/organizations/{orgId}/organization_memberships/{id}", requestUrl);
>>>>>>> cf06b911
        }

        private ContentfulManagementClient GetClientWithEnvironment(string env = "special")
        {
            var httpClient = new HttpClient(_handler);
            var options = new ContentfulOptions
            {
                ManagementApiKey = "123",
                Environment = env,
                SpaceId = "564"
            };
            var client = new ContentfulManagementClient(httpClient, options);
            return client;
        }
    }
}<|MERGE_RESOLUTION|>--- conflicted
+++ resolved
@@ -3960,7 +3960,6 @@
         }
 
         [Fact]
-<<<<<<< HEAD
         public async Task GetUsagePeriodsShouldSerializeCorrectly()
         {
             //Arrange
@@ -4005,7 +4004,8 @@
 
             //Assert
             Assert.Collection(res,
-                    (t) => {
+                    (t) =>
+                    {
                         Assert.Equal("2018-06-15 00:00:00", t.StartDate.ToString());
                         Assert.Equal("2018-07-14 00:00:00", t.EndDate.ToString());
                         Assert.Equal("20_1ElgCn1mi1UHSBLTP2v4TD", t.SystemProperties.Id);
@@ -4044,7 +4044,8 @@
                                 (x) => Assert.Equal(1778, x)
                             );
                     },
-                    (t) => {
+                    (t) =>
+                    {
                         Assert.Equal("2018-06-15 00:00:00", t.StartDate.ToString());
                         Assert.Equal("2018-07-14 00:00:00", t.EndDate.ToString());
                         Assert.Equal("20", t.SystemProperties.UsagePeriod.SystemProperties.Id);
@@ -4085,7 +4086,8 @@
                             );
                     }
                 );
-=======
+        }
+
         public async Task OrganizationMembershipsShouldDeserializeCorrectly()
         {
             //Arrange
@@ -4190,7 +4192,6 @@
             //Assert
             Assert.Equal(HttpMethod.Delete, requestMethod);
             Assert.Equal($"https://api.contentful.com/organizations/{orgId}/organization_memberships/{id}", requestUrl);
->>>>>>> cf06b911
         }
 
         private ContentfulManagementClient GetClientWithEnvironment(string env = "special")
