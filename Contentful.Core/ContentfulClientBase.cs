﻿using Contentful.Core.Configuration;
using Contentful.Core.Errors;
using Contentful.Core.Models;
using Newtonsoft.Json;
using Newtonsoft.Json.Linq;
using System;
using System.Collections.Generic;
using System.IO;
using System.Linq;
using System.Net.Http;
using System.Reflection;
using System.Runtime.InteropServices;
using System.Threading;
using System.Threading.Tasks;
using Contentful.Core.Extensions;

namespace Contentful.Core
{
    /// <summary>
    /// Base class for Contentful clients.
    /// </summary>
    public abstract class ContentfulClientBase
    {
        private static readonly string InformationalVersion = typeof(ContentfulClientBase).GetTypeInfo().Assembly.GetCustomAttribute<AssemblyInformationalVersionAttribute>()
            .InformationalVersion;

        /// <summary>
        /// The HttpClient used for API calls.
        /// </summary>
        protected HttpClient _httpClient;

        /// <summary>
        /// The <see cref="ContentfulOptions"/> for this ContentfulClient.
        /// </summary>
        protected ContentfulOptions _options;

        internal string EnvironmentsBase => string.IsNullOrEmpty(_options.Environment) ? "" : $"environments/{_options.Environment}/";

        public JsonSerializer Serializer => JsonSerializer.Create(SerializerSettings);

        /// <summary>
        /// Gets or sets the settings that should be used for deserialization.
        /// </summary>
        public JsonSerializerSettings SerializerSettings { get; set; } = new JsonSerializerSettings();

        /// <summary>
        /// Returns the current version of the package.
        /// </summary>
        public string Version => InformationalVersion;

        private static readonly string Os = IsWindows ? "Windows" : IsMacOS ? "macOS" : "Linux";
        private static readonly Version HttpVersion2 = new(2,0);

        private const string Platform = ".net";

        private static bool IsWindows
        {
            get
            {
                try
                {
                    return RuntimeInformation.IsOSPlatform(OSPlatform.Windows);
                }
                catch (PlatformNotSupportedException) { }
                return false;
            }
        }

        private static bool IsMacOS
        {
            get
            {
                try
                {
                    return RuntimeInformation.IsOSPlatform(OSPlatform.OSX);
                }
                catch (PlatformNotSupportedException) { }
                return false;
            }
        }

        /// <summary>
        /// Property for sending a custom tracking header.
        /// </summary>
        public string Application { get; set; } = "sdk contentful.csharp";

        /// <summary>
        /// Creates an exception for a failed API request.
        /// </summary>
        /// <param name="res">The HttpResonseMessage.</param>
        /// <returns></returns>
        protected async Task CreateExceptionForFailedRequest(HttpResponseMessage res)
        {
            var responseContent = await res.Content.ReadAsStringAsync().ConfigureAwait(false);
            var jsonError = string.IsNullOrEmpty(responseContent) ? null : JObject.Parse(responseContent);
            var sys = jsonError?.SelectToken("$.sys").ToObject<SystemProperties>();
            var errorDetails = jsonError?.SelectToken("$.details")?.ToObject<ErrorDetails>();
            var message = jsonError?.SelectToken("$.message")?.ToString();
            var statusCode = (int)res.StatusCode;

            if (string.IsNullOrEmpty(message))
            {
                message = GetGenericErrorMessageForStatusCode(statusCode, sys?.Id);
            }

            if(errorDetails != null)
            {
                message += errorDetails.Errors?.ToString();
            }

            if (statusCode == 429 && res.Headers.TryGetValues("X-Contentful-RateLimit-Reset", out var headers))
            {
                var rateLimitException = new ContentfulRateLimitException(message)
                {
                    RequestId = jsonError.SelectToken("$.requestId")?.ToString(),
                    ErrorDetails = errorDetails,
                    SystemProperties = sys,
                    SecondsUntilNextRequest = int.TryParse(headers.FirstOrDefault(), out var rateLimitReset) ? rateLimitReset: 0
                };

                throw rateLimitException;
            }

            if(statusCode == 504)
            {
                var gatewayTimeoutException = new GatewayTimeoutException()
                {
                    RequestId = jsonError?.SelectToken("$.requestId")?.ToString(),
                    ErrorDetails = errorDetails,
                    SystemProperties = sys
                };

                throw gatewayTimeoutException;
            }

            var ex = new ContentfulException(statusCode, message)
            {
                RequestId = jsonError.SelectToken("$.requestId")?.ToString(),
                ErrorDetails = errorDetails,
                SystemProperties = sys
            };
            throw ex;
        }

        private static string GetGenericErrorMessageForStatusCode(int statusCode, string id)
        {
            if(statusCode == 400)
            {
                if (id == "BadRequestError")
                {
                    return "The request was malformed or missing a required parameter.";
                }

                return "The request contained invalid or unknown query parameters.";
            }

            if(statusCode == 401)
            {
                return "The authorization token was invalid.";
            }

            if(statusCode == 403)
            {
                return "The specified token does not have access to the requested resource.";
            }

            if(statusCode == 404)
            {
                return "The requested resource or endpoint could not be found.";
            }

            if (statusCode == 409)
            {
                return "Version mismatch error. The version you specified was incorrect. This may be due to someone else editing the content.";
            }

            if (statusCode == 422)
            {
                if(id == "InvalidEntryError")
                {
                    return "The entered value was invalid.";
                }

                return "Validation failed. The request references an invalid field.";
            }

            if(statusCode == 429)
            {
                return "Rate limit exceeded. Too many requests per second.";
            }

            if(statusCode == 500)
            {
                return "Internal server error.";
            }

            if(statusCode == 502)
            {
                return "The requested space is hibernated.";
            }

            if(statusCode == 504)
            {
                return "Gateway timeout.";
            }

            return "An error occurred.";
        }

        /// <summary>
        /// Sends an Http request.
        /// </summary>
        /// <param name="url">The url to send to.</param>
        /// <param name="method">The HTTP method to use.</param>
        /// <param name="authToken">The authorization token.</param>
        /// <param name="cancellationToken">The cancellation token.</param>
        /// <param name="content">The HTTP content.</param>
        /// <param name="version">The version of the content.</param>
        /// <param name="contentTypeId">The contenttype id header.</param>
        /// <param name="organisationId">The organisation it header.</param>
        /// <param name="additionalHeaders">Any additional headers to send with the request.</param>
        /// <returns></returns>
        protected async Task<HttpResponseMessage> SendHttpRequest(string url, HttpMethod method, string authToken, CancellationToken cancellationToken, HttpContent content = null, 
            int? version = null, string contentTypeId = null, string organisationId = null, List<KeyValuePair<string, IEnumerable<string>>> additionalHeaders = null)
        {
            using var httpRequestMessage = new HttpRequestMessage
            {
                Version = HttpVersion2,
                RequestUri = new Uri(url),
                Method = method
            };
            httpRequestMessage.Headers.Add("Authorization", $"Bearer {authToken}");
            
            httpRequestMessage.Headers.Add("X-Contentful-User-Agent", $"{Application}/{Version}; platform {Platform}; os {Os};");

            AddVersionHeader(version, httpRequestMessage);

            if (!string.IsNullOrEmpty(contentTypeId))
            {
                httpRequestMessage.Headers.Add("X-Contentful-Content-Type", contentTypeId);
            }

            if (!string.IsNullOrEmpty(organisationId))
            {
                httpRequestMessage.Headers.Add("X-Contentful-Organization", organisationId);
            }

            if(additionalHeaders != null)
            {
                foreach(var header in additionalHeaders)
                {
                    httpRequestMessage.Headers.Add(header.Key, header.Value);
                }
            }

            httpRequestMessage.Content = content;

            return await SendHttpRequest(httpRequestMessage, cancellationToken).ConfigureAwait(false); ;
        }

        private async Task<HttpResponseMessage> SendHttpRequest(HttpRequestMessage request, CancellationToken cancellationToken)
        {
            var response = await _httpClient.SendAsync(request, HttpCompletionOption.ResponseHeadersRead, cancellationToken).ConfigureAwait(false);

            response = await EnsureSuccessfulResult(response);

            return response;
        }

        /// <summary>
        /// Adds a Contentful version header to the request.
        /// </summary>
        /// <param name="version">The version to add.</param>
        /// <param name="message">The message to add the header to.</param>
        protected void AddVersionHeader(int? version, HttpRequestMessage message)
        {
            message.Headers.Remove("X-Contentful-Version");
            if (version.HasValue)
            {
                message.Headers.Add("X-Contentful-Version", version.ToString());
            }
        }

        /// <summary>Returns an object of type T from the response, if the response is successful</summary>
        /// <param name="response">The response to deserialize</param>
        /// <typeparam name="T">The type that should be returned</typeparam>
        /// <returns>The deserialized object</returns>
        protected async Task<T> GetObjectFromResponse<T>(HttpResponseMessage response)
        {
            await EnsureSuccessfulResult(response).ConfigureAwait(false);
            return await response.GetObjectFromResponse<T>(Serializer).ConfigureAwait(false);
        }

        /// <summary>Returns a JObject from the response, if the response is successful</summary>
        /// <param name="response">The response to deserialize</param>
        /// <returns>The deserialized JObject</returns>
        protected async Task<JObject> GetJObjectFromResponse(HttpResponseMessage response)
        {
            await EnsureSuccessfulResult(response).ConfigureAwait(false);
            return await response.GetJObjectFromResponse().ConfigureAwait(false);
        }

        /// <summary>
        /// Ensures an HttpResponse is successful.
        /// </summary>
        /// <param name="response"></param>
        /// <returns></returns>
        protected async Task<HttpResponseMessage> EnsureSuccessfulResult(HttpResponseMessage response)
        {
            if (!response.IsSuccessStatusCode)
            {
                // Store the original request message to prevent disposal issues during retries
                var requestMessage = response.RequestMessage;
                
                if(response.StatusCode == System.Net.HttpStatusCode.NotModified)
                {
                    return response;
                }
                if((int)response.StatusCode == 429 && _options.MaxNumberOfRateLimitRetries > 0)
                {
                    var requestMessage = response.RequestMessage;
                    
                    //Limit retries to 10 regardless of config
                    for (var i = 0; i < _options.MaxNumberOfRateLimitRetries && i < 10; i++)
                    {
                        try
                        {
                            await CreateExceptionForFailedRequest(response).ConfigureAwait(false);
                        }
                        catch (ContentfulRateLimitException ex)
                        {
                            await Task.Delay(ex.SecondsUntilNextRequest * 1000).ConfigureAwait(false);
                        }
                       
<<<<<<< HEAD
                        if (requestMessage == null)
                        {
                            // If we don't have a request message to clone, we can't retry
                            break;
                        }

=======
                        // Clone from the original request message to avoid disposed message issues
>>>>>>> 20e36a1a
                        using var clonedMessage = await CloneHttpRequest(requestMessage);

                        response = await _httpClient.SendAsync(clonedMessage, HttpCompletionOption.ResponseHeadersRead).ConfigureAwait(false);

                        if (response.IsSuccessStatusCode)
                        {
                            return response;
                        }
                    }
                }

                await CreateExceptionForFailedRequest(response);
            }

            return response;
        }

        private static async Task<HttpRequestMessage> CloneHttpRequest(HttpRequestMessage message)
        {
            var clone = new HttpRequestMessage(message.Method, message.RequestUri);
            clone.Version = message.Version;
            // Copy the request's content (via a MemoryStream) into the cloned object
            if (message.Content != null)
            {
                var ms = new MemoryStream();
                await message.Content.CopyToAsync(ms).ConfigureAwait(false);
                ms.Position = 0;
                clone.Content = new StreamContent(ms);

                if (message.Content.Headers != null)
                    foreach (var h in message.Content.Headers)
                        clone.Content.Headers.Add(h.Key, h.Value);
            }

            foreach (var header in message.Headers)
                clone.Headers.TryAddWithoutValidation(header.Key, header.Value);

            return clone;
        }

        protected static void ReplaceMetaData(JObject jsonObject)
        {
            foreach (var item in jsonObject.SelectTokens("$.items[*]").OfType<JObject>())
            {
                if (item.TryGetValue("metadata", out var val))
                {
                    val.Parent.Replace(new JProperty("$metadata", val));
                }
            }

            foreach (var item in jsonObject.SelectTokens("$.includes.Entry[*]").OfType<JObject>())
            {
                if (item.TryGetValue("metadata", out var val))
                {
                    val.Parent.Replace(new JProperty("$metadata", val));
                }
            }
        }
    }
}<|MERGE_RESOLUTION|>--- conflicted
+++ resolved
@@ -331,17 +331,14 @@
                         {
                             await Task.Delay(ex.SecondsUntilNextRequest * 1000).ConfigureAwait(false);
                         }
-                       
-<<<<<<< HEAD
+
                         if (requestMessage == null)
                         {
                             // If we don't have a request message to clone, we can't retry
                             break;
                         }
 
-=======
                         // Clone from the original request message to avoid disposed message issues
->>>>>>> 20e36a1a
                         using var clonedMessage = await CloneHttpRequest(requestMessage);
 
                         response = await _httpClient.SendAsync(clonedMessage, HttpCompletionOption.ResponseHeadersRead).ConfigureAwait(false);
