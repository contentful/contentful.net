﻿using Contentful.Core.Models.Management;
using Newtonsoft.Json;
using System;
using System.Collections.Generic;
using System.Linq;
using System.Threading.Tasks;

namespace Contentful.Core.Models
{
    /// <summary>
    /// Encapsulates system managed metadata returned by the Contentful APIs.
    /// </summary>
    public class SystemProperties : BaseSystemProperties
    {
        /// <summary>
        /// The published version of the resource. Will be null for non-versioned types.
        /// </summary>
        [JsonProperty(NullValueHandling = NullValueHandling.Ignore)]
        public int? Revision { get; set; }

        /// <summary>
        /// The date and time the resource was deleted. This field will only be present for <seealso cref="SyncResult"/> deleted items.
        /// </summary>
        [JsonProperty(NullValueHandling = NullValueHandling.Ignore)]
        public DateTime? DeletedAt { get; set; }

        /// <summary>
        /// The locale of the resource. Will only have a value for <seealso cref="Asset"/> and <seealso cref="Entry{T}"/> resource types.
        /// </summary>
        [JsonProperty(NullValueHandling = NullValueHandling.Ignore)]
        public string Locale { get; set; }

        /// <summary>
        /// The <seealso cref="ContentType"/> of the resource. Only applicable for <seealso cref="Entry{T}"/> resource types.
        /// </summary>
        [JsonProperty(NullValueHandling = NullValueHandling.Ignore)]
        public ContentType ContentType { get; set; }

        /// <summary>
        /// The number of times the resource has been published.
        /// </summary>
        [JsonProperty(NullValueHandling = NullValueHandling.Ignore)]
        public int? PublishedCounter { get; set; }

        /// <summary>
        /// The published version of the resource. Will only be present for management API calls.
        /// </summary>
        [JsonProperty(NullValueHandling = NullValueHandling.Ignore)]
        public int? PublishedVersion { get; set; }

        /// <summary>
        /// The user that published the resource. Will only be present for management API calls.
        /// </summary>
        [JsonProperty(NullValueHandling = NullValueHandling.Ignore)]
        public User PublishedBy { get; set; }

        /// <summary>
        /// When the resource was last published. Will only be present for management API calls.
        /// </summary>
        [JsonProperty(NullValueHandling = NullValueHandling.Ignore)]
        public DateTime? PublishedAt { get; set; }

        /// <summary>
        /// The number of times the resource has been published. Will only be present for management API calls.
        /// </summary>
        [JsonProperty(NullValueHandling = NullValueHandling.Ignore)]
        public int? PublishCounter { get; set; }

        /// <summary>
        /// When the resource was first published. Will only be present for management API calls.
        /// </summary>
        [JsonProperty(NullValueHandling = NullValueHandling.Ignore)]
        public DateTime? FirstPublishedAt { get; set; }

        /// <summary>
        /// The date and time the resource was archived. Will only be present for management API calls.
        /// </summary>
        [JsonProperty(NullValueHandling = NullValueHandling.Ignore)]
        public DateTime? ArchivedAt { get; set; }

        /// <summary>
        /// The version that is currently archived. Will only be present for management API calls.
        /// </summary>
        [JsonProperty(NullValueHandling = NullValueHandling.Ignore)]
        public int? ArchivedVersion { get; set; }

        /// <summary>
        /// The link to the user that last archived this content. Will only be present for management API call.
        /// </summary>
        [JsonProperty(NullValueHandling = NullValueHandling.Ignore)]
        public User ArchivedBy { get; set; }

        /// <summary>
        /// The organization the resource links to. Will only be present for certain management API calls.
        /// </summary>
        [JsonProperty(NullValueHandling = NullValueHandling.Ignore)]
        public Organization Organization { get; set; }

        /// <summary>
        /// The usage period the resource links to. Will only be present for certain management API calls.
        /// </summary>
<<<<<<< HEAD
=======
        [JsonProperty(NullValueHandling = NullValueHandling.Ignore)]
>>>>>>> 240e64a5
        public UsagePeriod UsagePeriod { get; set; }

        /// <summary>
        /// The link to the status that the current object had. Used only for resources that have a status.
        /// </summary>
        [JsonProperty(NullValueHandling = NullValueHandling.Ignore)]
        public Status Status { get; set; }

        /// <summary>
        /// The link to the field status that the current object has. Used to get locale based publishing status.
        /// </summary>
        public FieldStatus FieldStatus { get; set; }
    }
}<|MERGE_RESOLUTION|>--- conflicted
+++ resolved
@@ -1,5 +1,4 @@
 ﻿using Contentful.Core.Models.Management;
-using Newtonsoft.Json;
 using System;
 using System.Collections.Generic;
 using System.Linq;
@@ -99,10 +98,7 @@
         /// <summary>
         /// The usage period the resource links to. Will only be present for certain management API calls.
         /// </summary>
-<<<<<<< HEAD
-=======
         [JsonProperty(NullValueHandling = NullValueHandling.Ignore)]
->>>>>>> 240e64a5
         public UsagePeriod UsagePeriod { get; set; }
 
         /// <summary>
@@ -114,6 +110,8 @@
         /// <summary>
         /// The link to the field status that the current object has. Used to get locale based publishing status.
         /// </summary>
+        [JsonProperty(NullValueHandling = NullValueHandling.Ignore)]
         public FieldStatus FieldStatus { get; set; }
     }
-}+}
+
