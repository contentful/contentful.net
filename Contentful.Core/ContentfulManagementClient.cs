--- conflicted
+++ resolved
@@ -2432,7 +2432,6 @@
         }
 
         /// <summary>
-<<<<<<< HEAD
         /// Gets a collection of all <see cref="Contentful.Core.Models.Management.UsagePeriod"/> for an organization.
         /// </summary>
         /// <param name="organizationId">The id of the organization to get usage periods for.</param>
@@ -2441,38 +2440,46 @@
         /// <exception cref="ContentfulException">There was an error when communicating with the Contentful API.</exception>
         public async Task<ContentfulCollection<UsagePeriod>> GetUsagePeriods(string organizationId, CancellationToken cancellationToken = default)
         {
+            var alphaHeader = new KeyValuePair<string, IEnumerable<string>>("x-contentful-enable-alpha-feature", new[] { "usage-insights" });
             var res = await GetAsync($"{_directApiUrl}organizations/{organizationId}/usage_periods", cancellationToken).ConfigureAwait(false);
-=======
-        /// Gets a collection of <see cref="Contentful.Core.Models.Management.OrganizationMembership"/> for the specified organization.
-        /// </summary>
-        /// <param name="organizationId">The id of the organization.</param>
-        /// <param name="queryString">The optional querystring to add additional filtering to the query.</param>
-        /// <param name="cancellationToken">The optional cancellation token to cancel the operation.</param>
-        /// <returns>A collection of <see cref="Contentful.Core.Models.Management.OrganizationMembership"/>.</returns>
-        public async Task<ContentfulCollection<OrganizationMembership>> GetOrganizationMemberships(string organizationId, string queryString = null, CancellationToken cancellationToken = default)
-        {
-            var alphaHeader = new KeyValuePair<string, IEnumerable<string>>("x-contentful-enable-alpha-feature", new[] { "organization-user-management-api" });
-            var res = await GetAsync($"{_directApiUrl}organizations/{organizationId}/organization_memberships{queryString}", cancellationToken, additionalHeaders: new[] { alphaHeader }.ToList()).ConfigureAwait(false);
->>>>>>> cf06b911
-
-            await EnsureSuccessfulResult(res).ConfigureAwait(false);
-
-            var jsonObject = JObject.Parse(await res.Content.ReadAsStringAsync().ConfigureAwait(false));
-<<<<<<< HEAD
+
+            await EnsureSuccessfulResult(res).ConfigureAwait(false);
+
+            var jsonObject = JObject.Parse(await res.Content.ReadAsStringAsync().ConfigureAwait(false));
+
             var collection = jsonObject.ToObject<ContentfulCollection<UsagePeriod>>(Serializer);
             var periods = jsonObject.SelectTokens("$..items[*]").Select(c => c.ToObject<UsagePeriod>(Serializer));
             collection.Items = periods;
-=======
+            return collection;
+        }
+
+
+
+
+        /// <summary>
+        /// Gets a collection of <see cref="Contentful.Core.Models.Management.OrganizationMembership"/> for the specified organization.
+        /// </summary>
+        /// <param name="organizationId">The id of the organization.</param>
+        /// <param name="queryString">The optional querystring to add additional filtering to the query.</param>
+        /// <param name="cancellationToken">The optional cancellation token to cancel the operation.</param>
+        /// <returns>A collection of <see cref="Contentful.Core.Models.Management.OrganizationMembership"/>.</returns>
+        public async Task<ContentfulCollection<OrganizationMembership>> GetOrganizationMemberships(string organizationId, string queryString = null, CancellationToken cancellationToken = default)
+        {
+            var alphaHeader = new KeyValuePair<string, IEnumerable<string>>("x-contentful-enable-alpha-feature", new[] { "organization-user-management-api" });
+            var res = await GetAsync($"{_directApiUrl}organizations/{organizationId}/organization_memberships{queryString}", cancellationToken, additionalHeaders: new[] { alphaHeader }.ToList()).ConfigureAwait(false);
+
+            await EnsureSuccessfulResult(res).ConfigureAwait(false);
+
+            var jsonObject = JObject.Parse(await res.Content.ReadAsStringAsync().ConfigureAwait(false));
+
             var collection = jsonObject.ToObject<ContentfulCollection<OrganizationMembership>>(Serializer);
             var memberships = jsonObject.SelectTokens("$..items[*]").Select(c => c.ToObject<OrganizationMembership>(Serializer));
             collection.Items = memberships;
->>>>>>> cf06b911
 
             return collection;
         }
 
         /// <summary>
-<<<<<<< HEAD
         /// Gets a collection of <see cref="Contentful.Core.Models.Management.ApiUsage"/> for an organization.
         /// </summary>
         /// <param name="organizationId">The id of the organization to get usage for.</param>
@@ -2482,8 +2489,20 @@
         /// <exception cref="ContentfulException">There was an error when communicating with the Contentful API.</exception>
         public async Task<ContentfulCollection<ApiUsage>> GetResourceUsage(string organizationId, string type, CancellationToken cancellationToken = default)
         {
+            var alphaHeader = new KeyValuePair<string, IEnumerable<string>>("x-contentful-enable-alpha-feature", new[] { "usage-insights" });
+
             var res = await GetAsync($"{_directApiUrl}organizations/{organizationId}/usages/{type}", cancellationToken).ConfigureAwait(false);
-=======
+            await EnsureSuccessfulResult(res).ConfigureAwait(false);
+
+            var jsonObject = JObject.Parse(await res.Content.ReadAsStringAsync().ConfigureAwait(false));
+            var collection = jsonObject.ToObject<ContentfulCollection<ApiUsage>>(Serializer);
+            var apiUsage = jsonObject.SelectTokens("$..items[*]").Select(c => c.ToObject<ApiUsage>(Serializer));
+            collection.Items = apiUsage;
+
+            return collection;
+        }
+
+        /// <summary>
         /// Creates a membership in an <see cref="Organization"/>.
         /// </summary>
         /// <param name="organizationId">The id of the organization to create a membership in.</param>
@@ -2498,25 +2517,15 @@
             var alphaHeader = new KeyValuePair<string, IEnumerable<string>>("x-contentful-enable-alpha-feature", new[] { "organization-user-management-api" });
 
             var res = await PostAsync($"{_directApiUrl}organizations/{organizationId}/organization_memberships", ConvertObjectToJsonStringContent(new { role, email, suppressInvitation }), cancellationToken, null, additionalHeaders: new[] { alphaHeader }.ToList()).ConfigureAwait(false);
->>>>>>> cf06b911
-
-            await EnsureSuccessfulResult(res).ConfigureAwait(false);
-
-            var jsonObject = JObject.Parse(await res.Content.ReadAsStringAsync().ConfigureAwait(false));
-<<<<<<< HEAD
+            await EnsureSuccessfulResult(res).ConfigureAwait(false);
+
+            var jsonObject = JObject.Parse(await res.Content.ReadAsStringAsync().ConfigureAwait(false));
             var collection = jsonObject.ToObject<ContentfulCollection<ApiUsage>>(Serializer);
             var apiUsage = jsonObject.SelectTokens("$..items[*]").Select(c => c.ToObject<ApiUsage>(Serializer));
             collection.Items = apiUsage;
-
-            return collection;
-        }
-
-        private async Task<HttpResponseMessage> PostAsync(string url, HttpContent content, CancellationToken cancellationToken, int? version, string contentTypeId = null, string organisationId = null)
-=======
-
             return jsonObject.ToObject<OrganizationMembership>(Serializer);
         }
-
+        
         /// <summary>
         /// Gets a single <see cref="Contentful.Core.Models.Management.OrganizationMembership"/> for a space.
         /// </summary>
@@ -2592,7 +2601,6 @@
         }
 
         private async Task<HttpResponseMessage> PostAsync(string url, HttpContent content, CancellationToken cancellationToken, int? version, string contentTypeId = null, string organisationId = null, List<KeyValuePair<string, IEnumerable<string>>> additionalHeaders = null)
->>>>>>> cf06b911
         {
             return await SendHttpRequest(url, HttpMethod.Post, _options.ManagementApiKey, cancellationToken, content, version, contentTypeId, organisationId, additionalHeaders: additionalHeaders).ConfigureAwait(false);
         }
